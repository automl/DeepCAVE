#  noqa: D400
"""
# Plugins

This module provides a base class for all the available plugins.
It provides different utilities to handle the plugins and check for compatibility in the runs.

## Classes
    - Plugin: Base class for all plugins.
"""

from abc import ABC
from typing import Any, Callable, Dict, List, Optional, Tuple, Union

import copy
import re
import webbrowser
from collections import defaultdict

import dash_bootstrap_components as dbc
from dash import dcc, html
from dash.dash import no_update
from dash.dependencies import Input, Output, State
from dash.development.base_component import Component
from dash.exceptions import PreventUpdate

from deepcave import ROOT_DIR, interactive
from deepcave.layouts import Layout
from deepcave.runs import AbstractRun
from deepcave.runs.group import Group, NotMergeableError
from deepcave.utils.data_structures import update_dict
from deepcave.utils.docs import rst_to_md
from deepcave.utils.hash import string_to_hash
from deepcave.utils.layout import get_select_options
from deepcave.utils.logs import get_logger
from deepcave.utils.url import parse_url

logger = get_logger(__name__)


class Plugin(Layout, ABC):
    """
    Base class for all plugins.

    Provides different utilities to handle the plugins and check for compatibility in the runs.

    Properties
    ----------
    inputs : List[Tuple[str, str, bool, Any]]
        The registered inputs.
    outputs : List[Tuple[str, str, bool]]
        The registered outputs.
    previous_inputs : Dict[str, Dict[str, str]]
        The previous inputs.
    raw_outputs : Optional[Dict[str, Any]]
        The raw outputs.
    activate_run_selection : bool
        Shows a dropdown to select a run in the inputs layout.
        This feature is useful if only one run could be viewed at a time.
        Moreover, it prevents the plugin to calculate results across all runs.
    id : str
        The unique identifier for the plugin.
    runs : List[AbstractRun]
        A list of the abstract runs.
    groups : List[Group]
        A list of the groups.
    help : str
        The path to the documentation.
    name : str
        The name of the plugin.
        It is shown in the navigation and title.
    button_caption : str
        Caption of the button. Shown only, if `StaticPlugin` is used.
    """

    id: str
    name: str
    description: Optional[str] = None
    icon: str = "far fa-file"
    help: Optional[str] = None
    button_caption: str = "Process"
    activate_run_selection: bool = False

    def __init__(self) -> None:
        # Registered inputs and outputs
        self.inputs: List[Tuple[str, str, bool, Any]] = []
        self.outputs: List[Tuple[str, str, bool]] = []

        # For runtime
        self.previous_inputs: Dict[str, Dict[str, str]] = {}
        self.raw_outputs: Optional[Dict[str, Any]] = None

        # The output layout has to be called one time to register
        # the values
        # Problem: Inputs/Outputs can't be changed afterwards anymore.

        if self.activate_run_selection:
            self.__class__.get_run_input_layout(self.register_input)

        self.__class__.get_input_layout(self.register_input)
        self.__class__.get_filter_layout(lambda a, b: self.register_input(a, b, filter=True))
        self.__class__.get_output_layout(self.register_output)
        self.__class__.get_mpl_output_layout(lambda a, b: self.register_output(a, b, mpl=True))

        super().__init__()

    @classmethod
    @interactive
    def get_base_url(cls) -> str:
        """
        Generate the url for the plugin.

        Returns
        -------
        str
            Url for the plugin as string.
        """
        from deepcave.config import Config

        return f"http://{Config.DASH_ADDRESS}:{Config.DASH_PORT}/plugins/{cls.id}"

    @staticmethod
    def check_run_compatibility(run: AbstractRun) -> bool:
        """
        Check if a run is compatible with this plugin.

        If a plugin is not compatible, you can not select the run.

        Note
        ----
        This function is only called if `activate_run_selection` is True.

        Parameters
        ----------
        run : AbstractRun
            One of the selected runs/groups.

        Returns
        -------
        bool
            Returns True if the run is compatible.
        """
        return True

    def check_runs_compatibility(self, runs: List[AbstractRun]) -> None:
        """
        Needed if all selected runs need something in common.

        (e.g. budget or objective). Since this function is called before the layout is created,
        it can be also used to set common values for the plugin.

        Parameters
        ----------
        runs : List[AbstractRun]
            Selected runs.

        Raises
        ------
        NotMergeableError
            If runs are not compatible, an error is thrown.
        """
        return

    def register_input(
        self,
        id: str,
        attributes: Union[str, List[str]] = "value",
        filter: bool = False,
        type: Any = None,
    ) -> str:
        """
        Register an input variable for the plugin.

        It is important to register the inputs.
        This is, because callbacks have to be defined before the server is started.
        After registering all inputs, an internal mapping is created.

        Parameters
        ----------
        id : str
            Specifies the id of the input.
        attributes : Union[str, List[str]], optional
            Attributes which should be passed to the (dash) component, by default ("value",).
        filter : bool, optional
            Specifies if the input is a filter. By default False.
        type : Any, optional
            Type to which the *first* attribute should be casted to. By default str.

        Returns
        -------
        id : str
            Unique id for the input and plugin. This is necessary because ids are defined globally.
        """
        if isinstance(attributes, str):
            attributes = [attributes]

        for i, attribute in enumerate(attributes):
            # Only cast the first attribute
            type_ = None
            if i == 0:
                type_ = type

            key = (id, attribute, filter, type_)
            if key not in self.inputs:
                self.inputs.append(key)

        # The inputs have to be rearranged, because `State`
        # must follow all `Input`. Since all filters are `Input`, they have to
        # be shifted to the front.
        self.inputs.sort(key=lambda x: x[2], reverse=True)

        return self.get_internal_input_id(id)

    def register_output(
        self, id: str, attributes: Union[str, List[str]] = "value", mpl: bool = False
    ) -> str:
        """
        Register an output variable for the plugin.

        Parameters
        ----------
        id : str
            Specifies the id of the output.
        attributes : Union[str, List[str]], optional
            Attribute, by default "value"
        mpl : bool, optional
            Specifies if the registration is for matplotlib or default, by default False

        Returns
        -------
        id : str
            Unique id for the output and plugin. This is necessary because ids are defined globally.
        """
        if isinstance(attributes, str):
            attributes = [attributes]

        if mpl:
            id += "-mpl"

        for attribute in attributes:
            key = (id, attribute, mpl)
            if key not in self.outputs:
                self.outputs.append(key)

        return self.get_internal_output_id(id)

    def get_internal_id(self, id: str) -> str:
        """Get the internal id."""
        return f"{self.id}-{id}"

    def get_internal_input_id(self, id: str) -> str:
        """Get the internal input id."""
        return f"{self.id}-{id}-input"

    def get_internal_output_id(self, id: str) -> str:
        """Get the internal output id."""
        return f"{self.id}-{id}-output"

    @interactive
    def register_callbacks(self) -> None:
        """
        Register basic callbacks for the plugin.

        Following callbacks are registered:
        - If inputs changes, the changes are pasted back. This is in particular
        interest if input dependencies are used.
        - Raw data dialog to display raw data.
        - Callback to be redirected to the config if clicked on it.

        Raises
        ------
        RuntimeError
            If no run id is found.
        """
        from deepcave import app, c, run_handler

        # Handles the initial and the cashed input values
        outputs = []
        inputs = [Input("on-page-load", "href")]

        # Define also inputs if they are declared as interactive
        for id, attribute, _, _ in self.inputs:
            inputs.append(Input(self.get_internal_input_id(id), attribute))

        for id, attribute, _, _ in self.inputs:
            outputs.append(Output(self.get_internal_input_id(id), attribute))

        if len(outputs) > 0:

            @app.callback(outputs, inputs)  # type: ignore
            def plugin_input_update(pathname: str, *inputs_list: str) -> List[Optional[str]]:
                """Update the input of the plugin."""
                # Simple check if page was loaded for the first time
                init = all(input is None for input in inputs_list)

                # Reload our inputs
                if init:
                    inputs = c.get("last_inputs", self.id)
                    passed_inputs = parse_url(pathname)

                    if passed_inputs is not None:
                        # First get normal inputs
                        inputs = self.load_inputs()

                        # Overwrite/set the passed inputs
                        update_dict(inputs, passed_inputs)

                        # Then the run_selection has to be taken care of
                        selected_run: Optional[AbstractRun] = None
                        if self.activate_run_selection:
                            # If run_selection is active and the id is not known, then
                            # the passed inputs have no use.
                            try:
                                run_id = passed_inputs["run"]["value"]
                            except Exception:
                                raise RuntimeError("No run id found.")
                            selected_run = run_handler.get_run(run_id)

                            # Update run_selection
                            new_inputs = self.__class__.load_run_inputs(
                                self.runs,
                                self.groups,
                                self.__class__.check_run_compatibility,
                            )

                            # Overwrite `run_id` and update the whole dict.
                            new_inputs["run"]["value"] = run_id
                            update_dict(inputs, new_inputs)

                        # And lastly update with the dependencies here
                        user_dependencies_inputs = self.load_dependency_inputs(
                            selected_run, inputs, inputs
                        )
                        update_dict(inputs, user_dependencies_inputs)

                    elif inputs is None:
                        inputs = self.load_inputs()

                        # Also update the run selection
                        if self.activate_run_selection:
                            new_inputs = self.__class__.load_run_inputs(
                                self.runs,
                                self.groups,
                                self.__class__.check_run_compatibility,
                            )
                            update_dict(inputs, new_inputs)

                        # Set not used inputs
                        for id, attribute, _, _ in self.inputs:
                            if id not in inputs:
                                inputs[id] = {}

                            if attribute not in inputs[id]:
                                inputs[id][attribute] = None
                    elif inputs is not None:
                        # The options of the run selection have to be updated here.
                        # This is important if the user have added/removed runs.
                        if self.activate_run_selection:
                            run_value = inputs["run"]["value"]
                            new_inputs = self.__class__.load_run_inputs(
                                self.runs,
                                self.groups,
                                self.__class__.check_run_compatibility,
                            )
                            update_dict(inputs, new_inputs)

                            # Keep the run value
                            inputs["run"]["value"] = run_value
                else:
                    # Map the list `inputs` to a dict.
                    # inputs_list_as_list is necessary as new variable,
                    # because inputs_list is a tuple and cant be passed to _list_to_dict.
                    inputs_list_as_list = list(inputs_list)
                    inputs = self._list_to_dict(inputs_list_as_list)

                    if len(self.previous_inputs) == 0:
                        self.previous_inputs = inputs.copy()

                    # Only work on copies.
                    # The inputs dict should not be changed by the user.
                    _previous_inputs = self.previous_inputs.copy()
                    _inputs = inputs.copy()

                    selected_run = None
                    if self.activate_run_selection:
                        if "run" in _previous_inputs:
                            _previous_run_id = _previous_inputs["run"]["value"]
                        else:
                            _previous_run_id = None
                        _run_id = inputs["run"]["value"]

                        # Reset everything if run name changed.
                        if _previous_run_id is not None and _previous_run_id != _run_id:
                            # load_inputs cannot be used here, only
                            # because `run` would be removed.
                            # Also: The current run name does not need to be kept.
                            update_dict(_inputs, self.load_inputs())
                            # Reset inputs
                            if "objective_id" in _inputs.keys():
                                update_dict(_inputs, {"objective_id": {"value": None}})
                            if "budget_id" in _inputs.keys():
                                update_dict(_inputs, {"budget_id": {"value": None}})
                            if "hyperparameter_name_1" in _inputs.keys():
                                update_dict(_inputs, {"hyperparameter_name_1": {"value": None}})
                            if "hyperparameter_name_2" in _inputs.keys():
                                update_dict(_inputs, {"hyperparameter_name_2": {"value": None}})

                        if _run_id:
                            selected_run = run_handler.get_run(_run_id)

                    if selected_run is not None:
                        # How to update only parameters which have a dependency?
                        user_dependencies_inputs = self.load_dependency_inputs(
                            selected_run, _previous_inputs, _inputs
                        )

<<<<<<< HEAD
                            # TODO: Reset only inputs which are not available in another run.
                            # E.g. if options from budget in run_2 and run_3 are the same
                            # take the budget from run_2 if changed to run_3. Otherwise,
                            # reset budgets.

                        selected_run = run_handler.get_run(_run_id)

                    # How to update only parameters which have a dependency?
                    user_dependencies_inputs = self.load_dependency_inputs(
                        selected_run, _previous_inputs, _inputs
                    )

                    # Update dict
                    # dict.update() removes keys, so our own method is used to do so
                    update_dict(inputs, user_dependencies_inputs)  # inplace operation
=======
                        # Update dict
                        # dict.update() remove keys, so we use our own method to do so
                        update_dict(inputs, user_dependencies_inputs)  # inplace operation
>>>>>>> bff04cec

                # Let's cast the inputs
                inputs = self._cast_inputs(inputs)

                # From dict to list
                inputs_list_from_dict = self._dict_to_list(inputs, input=True)
                self.previous_inputs = inputs

                return inputs_list_from_dict

        # Register modal for raw data here
        @app.callback(  # type: ignore
            [
                Output(self.get_internal_id("raw_data"), "is_open"),
                Output(self.get_internal_id("raw_data_content"), "value"),
            ],
            Input(self.get_internal_id("show_raw_data"), "n_clicks"),
            State(self.get_internal_id("raw_data"), "is_open"),
        )
        def toggle_raw_data_modal(n: Optional[int], is_open: bool) -> Tuple[bool, str]:
            """Toggle the raw data modal."""
            code = ""
            if n:
                if (out := self.raw_outputs) is not None:
                    # Make list
                    code = str(out)

                return not is_open, code

            return is_open, code

        # Register modal for help here
        @app.callback(  # type: ignore
            [
                Output(self.get_internal_id("help"), "is_open"),
            ],
            Input(self.get_internal_id("show_help"), "n_clicks"),
            State(self.get_internal_id("help"), "is_open"),
        )
        def toggle_help_modal(n: Optional[int], is_open: bool) -> bool:
            """Toggle the help modal."""
            if n:
                return not is_open
            return is_open

        # Register callback to click on configurations
        for id, *_ in self.outputs:
            internal_id = self.get_internal_output_id(id)

            @app.callback(
                Output(internal_id, "clickData"),
                Input(internal_id, "clickData"),
            )  # type: ignore
            def go_to_configuration(click_data: Any):
                """Open link from hovertext."""
                if click_data is not None:
                    # Get hovertext
                    try:
                        hovertext = click_data["points"][0]["hovertext"]

                        # Now extract the link from href
                        match = re.search("<a href='(.+?)'", hovertext)
                        if match:
                            link = match.group(1)
                            webbrowser.open(link, new=0)
                    except Exception:
                        pass

                return None

    @interactive
    def _inputs_changed(
        self, inputs: Dict[str, Dict[str, str]], last_inputs: Dict[str, Dict[str, str]]
    ) -> Tuple[bool, bool]:
        """
        Check if the inputs have changed.

        Parameters
        ----------
        inputs : Dict[str, Dict[str, str]]
            Current inputs.
        last_inputs : Dict[str, Dict[str, str]]
            Last inputs.

        Returns
        -------
        Tuple[bool, bool]
            Whether input and filter inputs have changed.
        """
        # Check if last_inputs are the same as the given inputs.
        inputs_changed = False
        filters_changed = False

        # If only filters changed, there is no need to
        # calculate the results again.
        if last_inputs is not None:
            for id, attribute, filter, _ in self.inputs:
                if self.activate_run_selection:
                    if id == "run":
                        continue

                if inputs[id][attribute] != last_inputs[id][attribute]:
                    if not filter:
                        inputs_changed = True
                    else:
                        filters_changed = True

        return inputs_changed, filters_changed

    @interactive
    def _process_raw_outputs(
        self, inputs: Dict[str, Dict[str, str]], raw_outputs: Dict[str, Any]
    ) -> Any:
        """
        Process the raw outputs and update the layout.

        Parameters
        ----------
        inputs : Dict[str, Dict[str, str]]
            The inputs for the passed runs.
        raw_outputs : Dict[str, Any]
            The raw outputs to process.

        Returns
        -------
        Any
            The processed outputs.
        """
        from deepcave import c, run_handler

        # Use raw outputs to update our layout
        mpl_active = c.get("matplotlib-mode")
        passed_runs: Union[List[AbstractRun], AbstractRun]

        if self.activate_run_selection:
            passed_runs = run_handler.get_run(inputs["run"]["value"])
            passed_outputs = raw_outputs[passed_runs.id]
        else:
            passed_runs = self.all_runs
            passed_outputs = raw_outputs

        # Clean inputs
        cleaned_inputs = self._clean_inputs(inputs)

        # passed runs could be a list, but load mpl outputs and load outputs do not
        # accept lists, but expect single runs
        if mpl_active:
            outputs = self.__class__.load_mpl_outputs(passed_runs, cleaned_inputs, passed_outputs)  # type: ignore # noqa: E501
        else:
            outputs = self.__class__.load_outputs(passed_runs, cleaned_inputs, passed_outputs)  # type: ignore # noqa: E501

        logger.debug("Raw outputs processed successfully.")

        if outputs == PreventUpdate:
            raise PreventUpdate()

        # Map outputs here because it may be that the outputs are
        # differently sorted than the values were registered.
        if isinstance(outputs, dict):
            outputs = self._dict_to_list(outputs, input=False)
        else:
            if not isinstance(outputs, list):
                outputs = [outputs]

        # no_updates has to be added here for the mode that is not wanted
        count_outputs = 0
        count_mpl_outputs = 0
        for _, _, mpl_mode in self.outputs:
            if mpl_mode:
                count_mpl_outputs += 1
            else:
                count_outputs += 1

        if mpl_active:
            outputs = [no_update for _ in range(count_outputs)] + outputs
        else:
            outputs = outputs + [no_update for _ in range(count_mpl_outputs)]

        if len(outputs) == 1:
            return outputs[0]

        return outputs

    @interactive
    def _list_to_dict(self, values: List[str], input: bool = True) -> Dict[str, Dict[str, str]]:
        """
        Map the given values to a dict.

        Regarding the sorting from either self.inputs or self.outputs.

        Parameters
        ----------
        values : Iterable[str]
            Values to map.
        input : bool, optional
            Whether the data should be linked to the input or outputs. By default True.

        Returns
        -------
        Dict[str, Dict[str, str]]
            Dictionary containing the mapping information.
        """
        # This is necessary, because of the conditional type of order
        order: Union[List[Tuple[str, str, bool]], List[Tuple[str, str, bool, Any]]]

        if input:
            order = self.inputs
        else:
            order = self.outputs

        mapping: Dict[str, Any] = {}
        for value, (id, attribute, *_) in zip(values, order):
            if id not in mapping:
                mapping[id] = {}

            mapping[id][attribute] = value

        return mapping

    @interactive
    def _dict_to_list(
        self, d: Dict[str, Dict[str, str]], input: bool = False
    ) -> List[Optional[str]]:
        """
        Map the given dict to a list.

        Respecting the sorting from either self.inputs or self.outputs.

        Parameters
        ----------
        d : Dict[str, Dict[str, str]]
            Dictionary to transform.
        input : bool, optional
            Whether the data should be linked to the input or outputs. By default False.

        Returns
        -------
        List[Optional[str]]
            Sorted list from the given dict.
        """
        from deepcave import c

        # This is necessary, because of the conditional type of order
        order: Union[List[Tuple[str, str, bool]], List[Tuple[str, str, bool, Any]]]

        if input:
            order = self.inputs
        else:
            order = self.outputs

        result: List[Optional[str]] = []
        for id, attribute, instance, *_ in order:
            if not input:
                # Instance is mlp_mode in case of outputs
                # Simply ignore other outputs.
                if instance != c.get("matplotlib-mode"):
                    continue

            try:
                value = d[id][attribute]
                result += [value]
            except Exception:
                result += [None]

        return result

    @interactive
    def _dict_as_key(self, d: Dict[str, Any], remove_filters: bool = False) -> str:
        """
        Convert a dictionary to a key. Only ids from self.inputs are considered.

        Parameters
        ----------
        d : Dict[str, Any]
            Dictionary to get the key from.
        remove_filters : bool, optional
            Option whether the filters should be included or not. By default False.

        Returns
        -------
        Optional[str]
            Key as string from the given dictionary. Returns none if `d` is not a dictionary.

        Raises
        ------
        TypeError
            If `d` is not a dictionary.
        """
        if not isinstance(d, dict):
            raise TypeError("d must be a dictionary.")

        new_d = copy.deepcopy(d)
        if remove_filters:
            for id, _, filter, _ in self.inputs:
                if filter:
                    if id in new_d:
                        del new_d[id]

        return string_to_hash(str(new_d))

    def _cast_inputs(self, inputs: Dict[str, Dict[str, str]]) -> Dict[str, Dict[str, str]]:
        """
        Cast the inputs based on `self.inputs`.

        Background is that dash always casts integers/booleans to strings.
        This method ensures that the correct types are returned.

        Parameters
        ----------
        inputs : Dict[str, Dict[str, str]]
            Inputs, which should be casted.

        Returns
        -------
        Dict[str, Dict[str, str]]
            Casted inputs.
        """
        casted_inputs: Dict[str, Dict[str, str]] = defaultdict(dict)
        for id, attributes in inputs.items():
            for attribute in attributes:
                # Find corresponding input
                type = None
                for id_, attribute_, _, type_ in self.inputs:
                    if id == id_ and attribute == attribute_:
                        type = type_
                        break

                value = inputs[id][attribute]
                if not (type is None or value is None):
                    value = type(value)

                casted_inputs[id][attribute] = value

        return casted_inputs

    def _clean_inputs(self, inputs: Dict[str, Any]) -> Dict[str, Any]:
        """
        Clean the given inputs s.t. only the first value is used.

        Also, boolean values are cast to booleans.

        Example
        -------
        You register the following input:
        ```
        dbc.Select(id=register("objective_name", ["value", "options"]))
        ```
        However, in the `process` or `load_outputs` method you don't need `options`.
        Instead of writing `inputs["objective_name"]["value"]` you can simply write
        `inputs["objective_name"]`.

        Parameters
        ----------
        inputs : Dict[str, Any]
            Inputs to clean.

        Returns
        -------
        Dict[str, Any]
            Cleaned inputs.
        """
        used_ids = []
        cleaned_inputs = {}
        for id, attribute, *_ in self.inputs:
            # Since self.inputs is ordered, the first occurring attribute is used and
            # the id is added so it is not used again.
            if id not in used_ids:
                i = inputs[id][attribute]

                if i == "true":
                    i = True

                if i == "false":
                    i = False

                cleaned_inputs[id] = i
                used_ids += [id]

        return cleaned_inputs

    @property
    @interactive
    def runs(self) -> List[AbstractRun]:
        """
        Get the runs as a list.

        Returns
        -------
        List[AbstractRun]
            The list with the runs.
        """
        from deepcave import run_handler

        return run_handler.get_runs()

    @property
    @interactive
    def groups(self) -> List[Group]:
        """
        Get the groups as a list.

        Returns
        -------
        List[Group]
            The list with the groups.
        """
        from deepcave import run_handler

        return run_handler.get_groups()

    @property
    @interactive
    def all_runs(self) -> List[AbstractRun]:
        """
        Get all runs and include the groups as a list.

        Returns
        -------
        List[AbstractRun]
            The list with all runs and included groups.
        """
        from deepcave import run_handler

        return run_handler.get_runs(include_groups=True)

    @interactive
    def __call__(self, render_button: bool = False) -> List[Component]:
        """
        Return the components for the plugin.

        Basically, all blocks and elements of the plugin are stacked-up here.

        Parameters
        ----------
        render_button : bool, optional
            Whether to render the button or not. By default False.

        Returns
        -------
        List[Component]
            Layout as list of components.

        Raises
        ------
        NotMergeableError
            If runs are not compatible.
        FileNotFoundError
            If the help file can not be found.
        """
        from deepcave import c, notification

        # Reset runtime variables
        self.previous_inputs = {}
        self.raw_outputs = None

        components = []

        if self.help is not None:
            doc_path = ROOT_DIR / self.help
            if not doc_path.exists():
                raise FileNotFoundError(doc_path)

            if doc_path.name.endswith(".rst"):
                data = rst_to_md(doc_path)
            else:
                with doc_path.open("r") as file:
                    data = file.read()

            modal = html.Div(
                [
                    dbc.Modal(
                        [
                            dbc.ModalBody([dcc.Markdown(data)]),
                        ],
                        id=self.get_internal_id("help"),
                        size="xl",
                        scrollable=True,
                        is_open=False,
                    ),
                ]
            )

            components += [
                html.H1(
                    [
                        html.Span(self.name),
                        dbc.Button(
                            [html.I(className="far fa-question-circle")],
                            id=self.get_internal_id("show_help"),
                            style={"float": "right"},
                            color="primary",
                            outline=True,
                            n_clicks=0,
                        ),
                    ]
                ),
                modal,
            ]
        else:
            components += [html.H1(self.name)]

        try:
            self.check_runs_compatibility(self.all_runs)
        except NotMergeableError as message:
            notification.update(str(message))
            return components

        if self.activate_run_selection:
            run_input_layout = [self.__class__.get_run_input_layout(self.register_input)]
        else:
            run_input_layout = []

        input_layout = self.__class__.get_input_layout(self.register_input)

        separator_layout = []
        if input_layout and run_input_layout:
            separator_layout.append(html.Hr())

        input_control_layout = html.Div(
            style={} if render_button else {"display": "none"},
            className="mt-3 clearfix",
            children=[
                dbc.Button(
                    children=self.button_caption,
                    id=self.get_internal_id("update-button"),
                ),
            ],
        )

        # It always has to be rendered, because of the button.
        # Button tells us if the page was just loaded.
        components += [
            html.Div(
                id=f"{self.id}-input",
                className="shadow-sm p-3 mb-3 bg-white rounded-lg",
                children=run_input_layout
                + separator_layout
                + input_layout
                + [input_control_layout],
                style={}
                if render_button or input_layout or run_input_layout
                else {"display": "none"},
            )
        ]

        def register_in(a: str, b: Union[List[str], str]) -> str:
            """
            Register the given input.

            Note
            ----
            For more information, see 'register_input'.

            Parameters
            ----------
            a : str
                Specifies the id of the input.
            b : Union[List[str], str]
                Attributes which should be passed to the (dash) component, by default ("value",).

            Returns
            -------
            str
                Unique id for the input and plugin.
                This is necessary because ids are defined globally.
            """
            return self.register_input(a, b, filter=True)

        filter_layout = self.__class__.get_filter_layout(register_in)
        if len(filter_layout) > 0:
            components += [
                html.Div(
                    id=f"{self.id}-filter",
                    className="shadow-sm p-3 mb-3 bg-white rounded-lg",
                    children=filter_layout,
                )
            ]

        output_layout = self.__class__.get_output_layout(self.register_output)
        if output_layout is not None:
            components += [
                html.Div(
                    id=f"{self.id}-output",
                    className="shadow-sm p-3 bg-white rounded-lg loading-container",
                    children=output_layout,
                    style={} if not c.get("matplotlib-mode") else {"display": "none"},
                )
            ]

        def register_out(a: str, b: Union[List[str], str]) -> str:
            """
            Register the output.

            Note
            ----
            For more information, see 'register_output'

            Parameters
            ----------
            a : str
                Specifies the id of the output.
            b : Union[List[str], str]
                Attribute.

            Returns
            -------
            str
                Unique id for the output and plugin.
                This is necessary because ids are defined globally.
            """
            return self.register_output(a, b, mpl=True)

        output_layout = self.__class__.get_mpl_output_layout(register_out)
        if output_layout is not None:
            components += [
                html.Div(
                    id=f"{self.id}-mpl-output",
                    className="shadow-sm p-3 bg-white rounded-lg loading-container",
                    children=output_layout,
                    style={} if c.get("matplotlib-mode") else {"display": "none"},
                )
            ]

        modal = html.Div(
            [
                dbc.Button(
                    "Raw Data",
                    id=self.get_internal_id("show_raw_data"),
                    className="mt-3",
                    n_clicks=0,
                ),
                dbc.Modal(
                    [
                        dbc.ModalHeader(
                            [
                                dbc.ModalTitle("Raw Data"),
                                dcc.Clipboard(
                                    target_id=self.get_internal_id("raw_data_content"),
                                    style={
                                        "fontSize": 20,
                                        "marginLeft": "0.5rem",
                                    },
                                ),
                            ]
                        ),
                        dbc.ModalBody(
                            [
                                dbc.Textarea(
                                    id=self.get_internal_id("raw_data_content"),
                                    placeholder="",
                                    readonly=True,
                                    rows=20,
                                ),
                            ]
                        ),
                    ],
                    id=self.get_internal_id("raw_data"),
                    size="lg",
                    scrollable=True,
                    is_open=False,
                ),
            ]
        )

        components += [modal]

        return components

    @staticmethod
    @interactive
    def get_run_input_layout(register: Callable) -> Component:
        """
        Generate the run selection input.

        This is only the case if `activate_run_selection` is True.

        Parameters
        ----------
        register : Callable
            The register method to register (user) variables.
            For more information, see 'register_input'.

        Returns
        -------
        Component
            The layout of the run selection input.
        """
        return html.Div(
            [
                dbc.Select(
                    id=register("run", ["value", "options"]),
                    placeholder="Select run ...",
                ),
            ]
        )

    @staticmethod
    @interactive
    def load_run_inputs(
        runs: List[AbstractRun],
        groups: List[Group],
        check_run_compatibility: Callable[[AbstractRun], bool],
    ) -> Dict[str, Any]:
        """
        Load the options for `get_run_input_layout`.

        Both runs and groups are displayed.

        Parameters
        ----------
        runs : List[AbstractRun]
            The runs to display.
        groups : List[Group]
            The groups to display.
        check_run_compatibility : Callable[[AbstractRun], bool]
            If a single run is compatible. If not, the run is not shown.

        Returns
        -------
        Dict[str, Any]
            Both runs and groups, separated by a separator.
        """
        labels = []
        values = []
        disabled = []

        for run in runs:
            if check_run_compatibility(run):
                try:
                    values.append(run.id)
                    labels.append(run.name)
                    disabled.append(False)
                except Exception:
                    pass

        added_group_label = False
        for run in groups:
            if check_run_compatibility(run):
                if not added_group_label:
                    values.append("")
                    labels.append("Groups")
                    disabled.append(True)
                    added_group_label = True

                values.append(run.id)
                labels.append(run.name)
                disabled.append(False)

        return {
            "run": {
                "options": get_select_options(labels=labels, values=values, disabled=disabled),
                "value": None,
            }
        }

    @interactive
    def get_selected_runs(self, inputs: Dict[str, Any]) -> List[AbstractRun]:
        """
        Parse selected runs from inputs.

        If self.activate_run_selection is set, return only selected run. Otherwise, return all
        possible runs.

        Parameters
        ----------
        inputs : Dict[str, Any]
            The inputs to parse.

        Returns
        -------
        List[AbstractRun]
            The selected runs.

        Raises
        ------
        PreventUpdate
            If `activate_run_selection` is set but `run` is not available.
        """
        from deepcave import run_handler

        # Special case: If run selection is active
        # Don't update anything if the inputs haven't changed
        if self.activate_run_selection:
            if (run_id := inputs["run"]["value"]) is None:
                raise PreventUpdate()

            # Update runs
            run = run_handler.get_run(run_id)

            # Also:
            # Remove `run` from inputs_key because
            # The runs name does not need to be included
            _inputs = inputs.copy()
            del _inputs["run"]

            return [run]
        else:
            return self.all_runs

    def load_inputs(self) -> Dict[str, Any]:
        """
        Load the content for the defined inputs in `get_input_layout` and `get_filter_layout`.

        This method is necessary to pre-load contents for the inputs. So, if the plugin is
        called for the first time or there are no results in the cache, the plugin gets its
        content from this method.

        Returns
        -------
        Dict[str, Any]
            Content to be filled.
        """
        return {}

    def load_dependency_inputs(
        self,
        run: Optional[Union[AbstractRun, List[AbstractRun]]],
        previous_inputs: Dict[str, Any],
        inputs: Dict[str, Any],
    ) -> Dict[str, Any]:
        """
        Load the content as in 'load_inputs' but called after inputs have changed.

        Provides a lot of flexibility.

        Note
        ----
        Only the changes have to be returned. The returned dictionary will be merged with the
        inputs.

        Parameters
        ----------
        run : Optional[Union[AbstractRun, List[AbstractRun]]], optional
            The selected run from the user. In case of `activate_run_selection`, only one run
            is passed. Defaults to None.
        previous_inputs : Dict[str, Any]
            Previous content of the inputs.
        inputs : Dict[str, Any]
            Current content of the inputs.

        Returns
        -------
        Dict[str, Any]
            Dictionary with the changes.
        """
        return inputs

    @staticmethod
    def get_input_layout(register: Callable) -> List[Component]:
        """
        Layout for the input block.

        Parameters
        ----------
        register : Callable
            The register method to register (user) variables.
            For more information, see 'register_input'.

        Returns
        -------
        List[Component]
            Layouts for the input block.
        """
        return []

    @staticmethod
    def get_filter_layout(register: Callable) -> List[Component]:
        """
        Layout for the filter block.

        Parameters
        ----------
        register : Callable
            The register method to register (user) variables.
            For more information, see 'register_input'.

        Returns
        -------
        List[Component]
            Layouts for the filter block.
        """
        return []

    @staticmethod
    def get_output_layout(register: Callable) -> Optional[Union[Component, List[Component]]]:
        """
        Layout for the output block.

        Parameters
        ----------
        register : Callable
            The register method to register outputs.
            For more information, see 'register_input'.

        Returns
        -------
        Union[Component, List[Component]]
            Layouts for the output block.
        """
        return None

    @staticmethod
    def get_mpl_output_layout(register: Callable) -> Optional[Union[Component, List[Component]]]:
        """
        Layout for the matplotlib output block.

        Parameters
        ----------
        register : Callable
            The register method to register outputs.
            For more information, see 'register_input'.

        Returns
        -------
        Optional[Union[Component, List[Component]]]
            Layout for the matplotlib output block.
        """
        return None

    @staticmethod
    def load_outputs(
        runs: Union[AbstractRun, Dict[str, AbstractRun]],
        inputs: Dict[str, Dict[str, str]],
        outputs: Dict[str, Union[str, Dict[str, str]]],
    ) -> Union[Component, List[Component]]:
        """
        Read in the raw data and prepare them for the layout.

        Note
        ----
        The passed `inputs` are cleaned and therefore differs compared to `load_inputs` or
        `load_dependency_inputs`.
        Inputs are cleaned s.t. only the first value is used.
        Also, boolean values are casted to booleans.

        Parameters
        ----------
        runs : Union[AbstractRun, Dict[str, AbstractRun]]
            All selected runs. If `activate_run_selection` is set, only the selected run is
            returned.
        inputs : Dict[str, Dict[str, str]]
            Input and filter values from the user.
        outputs : Dict[str, Union[str, Dict[str, str]]]
            Raw outputs from the runs. If `activate_run_selection` is set,
            a Dict[str, str] is returned.

        Returns
        -------
        Union[Component, List[Component]]
            The components must be in the same position as defined in `get_output_layout`.
        """
        return []

    @staticmethod
    def load_mpl_outputs(
        runs: Union[AbstractRun, Dict[str, AbstractRun]],
        inputs: Dict[str, Dict[str, str]],
        outputs: Dict[str, Union[str, Dict[str, str]]],
    ) -> Union[Component, List[Component]]:
        """
        Read in the raw data and prepare them for the layout.

        Note
        ----
        The passed `inputs` are cleaned and therefore differs compared to `load_inputs` or
        `load_dependency_inputs`. Inputs are cleaned s.t. only the first value is used.
        Also, boolean values are casted to booleans.

        Parameters
        ----------
        runs : Union[AbstractRun, Dict[str, AbstractRun]]
            All selected runs. If `activate_run_selection` is set, only the selected run is
            returned.
        inputs : Dict[str, Dict[str, str]]
            Input and filter values from the user.
        outputs : Dict[str, Union[str, Dict[str, str]]]
            Raw outputs from the runs. If `activate_run_selection` is set,
            a Dict[str, str] is returned.

        Returns
        -------
        Union[Component, List[Component]]
            The components must be in the same position as defined in `get_output_layout`.
        """
        return []

    @staticmethod
    def process(run: AbstractRun, inputs: Dict[str, Any]) -> Dict[str, Any]:
        """
        Return raw data based on a run and input data.

        Warning
        -------
        The returned data must be JSON serializable.

        Note
        ----
        The passed `inputs` are cleaned and therefore differs compared to `load_inputs` or
        `load_dependency_inputs`. Inputs are cleaned s.t. only the first value is used.
        Also, boolean values are casted to booleans.

        Parameters
        ----------
        run : AbstractRun
            The run to process.
        inputs : Dict[str, Any]
            Input data.

        Returns
        -------
        Dict[str, Any]
            Serialized dictionary.
        """
        return {}

    @classmethod
    def generate_outputs(
        cls, runs: Union[AbstractRun, List[AbstractRun]], inputs: Dict[str, Any]
    ) -> Union[Dict[str, Any], Dict[str, Dict[str, Any]]]:
        """
        Check whether run selection is active and accepts either one or multiple runs at once.

        Calls `process` internally.

        Parameters
        ----------
        runs : Union[AbstractRun, List[AbstractRun]]
            Run or runs to process.
        inputs : Dict[str, Any]
            Input data. Only "real" inputs (not "filter" inputs) are necessary.

        Returns
        -------
        Union[Dict[str, Any], Dict[str, Dict[str, Any]]]
            Returns a data dictionary with the same outputs as `process`.
            If `activate_run_selection` is set, a Dict[str, Dict[str, Any]] is returned. The first
            dictionary is keyed by the `run.id`.
        """
        if cls.activate_run_selection:
            if isinstance(runs, AbstractRun):
                return cls.process(runs, inputs)
            else:
                raise RuntimeError(
                    "The method `generate_outputs` accepts only one run because"
                    "`activate_run_selection` is set."
                )
        else:
            if not isinstance(runs, list):
                if not isinstance(runs, AbstractRun):
                    raise RuntimeError(
                        "The method `generate_outputs` accepts either one or multiple runs."
                    )

                runs = [runs]

            outputs = {}
            for run in runs:
                outputs[run.id] = cls.process(run, inputs)

            return outputs

    def generate_inputs(self, **kwargs: Any) -> Dict[str, Any]:
        """
        Generate inputs for the `process` and `load_outputs` required for api mode.

        The arguments are validated against the input schema.

        Note
        ----
        Arguments are only available at runtime. Therefore, no api can be shown beforehand.

        Parameters
        ----------
        kwargs : Any
            Additional keyword arguments.

        Returns
        -------
        Dict[str, Any]
            The inputs for the run.

        Raises
        ------
        ValueError
            If an unknown input is passed.
            If an input is missing.
        """
        mapping = {}
        for id, attribute, *_ in self.inputs:
            # Since `self.inputs` is ordered, the first occurring attribute is used and
            # the id is added, so it is not used again.
            if id not in mapping:
                mapping[id] = attribute

        inputs: Dict[str, Dict[str, Any]] = {}
        for k, v in kwargs.items():
            if k in mapping:
                if k not in inputs:
                    inputs[k] = {}

                inputs[k] = v
            else:
                if len(mapping) > 0:
                    raise ValueError(
                        f"Unknown input: {k}. Valid inputs are: {', '.join(list(mapping.keys()))}."
                    )
                else:
                    raise ValueError(f"Unknown input: {k}. No input needs to be passed.")

        if mapping.keys() != inputs.keys():
            raise ValueError(
                f"Missing inputs: {', '.join(list(set(mapping.keys()) - set(inputs.keys())))}."
            )

        return inputs<|MERGE_RESOLUTION|>--- conflicted
+++ resolved
@@ -414,27 +414,9 @@
                             selected_run, _previous_inputs, _inputs
                         )
 
-<<<<<<< HEAD
-                            # TODO: Reset only inputs which are not available in another run.
-                            # E.g. if options from budget in run_2 and run_3 are the same
-                            # take the budget from run_2 if changed to run_3. Otherwise,
-                            # reset budgets.
-
-                        selected_run = run_handler.get_run(_run_id)
-
-                    # How to update only parameters which have a dependency?
-                    user_dependencies_inputs = self.load_dependency_inputs(
-                        selected_run, _previous_inputs, _inputs
-                    )
-
-                    # Update dict
-                    # dict.update() removes keys, so our own method is used to do so
-                    update_dict(inputs, user_dependencies_inputs)  # inplace operation
-=======
                         # Update dict
-                        # dict.update() remove keys, so we use our own method to do so
+                        # dict.update() removes keys, so our own method is used to do so
                         update_dict(inputs, user_dependencies_inputs)  # inplace operation
->>>>>>> bff04cec
 
                 # Let's cast the inputs
                 inputs = self._cast_inputs(inputs)
