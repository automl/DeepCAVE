# noqa: D400
"""
# FootPrint

This module provides utilities to visualize a configuration footprint.

The module contains a static plugin class for defining the footprint.

## Classes
    - FootPrint: A static plugin for the footprint of a configuration.
"""

from typing import Any, Callable, Dict, List

import dash_bootstrap_components as dbc
import plotly.graph_objs as go
from dash import dcc, html

from deepcave import config
from deepcave.evaluators.footprint import Footprint as Evaluator
from deepcave.plugins.static import StaticPlugin
from deepcave.utils.layout import get_select_options, help_button
from deepcave.utils.styled_plot import plt
from deepcave.utils.styled_plotty import (
    get_color,
    get_hovertext_from_config,
    save_image,
)


class FootPrint(StaticPlugin):
    """
    Visualize the footprint of a configuration.

    A static plugin for the footprint.
    """

    id = "footprint"
    name = "Configuration Footprint"
    icon = "fas fa-shoe-prints"
    help = "docs/plugins/configuration_footprint.rst"
    activate_run_selection = True

    @staticmethod
    def get_input_layout(register: Callable) -> List[Any]:
        """
        Get the layout for the input block.

        Parameters
        ----------
        register : Callable
            Method to register (user) variables.
            The register_input function is located in the Plugin superclass.

        Returns
        -------
        List[Any]
            The layouts for the input block.
        """
        return [
            dbc.Row(
                [
                    dbc.Col(
                        [
                            dbc.Label("Objective"),
                            dbc.Select(
                                id=register("objective_id", ["value", "options"], type=int),
                                placeholder="Select objective ...",
                            ),
                        ],
                        md=6,
                    ),
                    dbc.Col(
                        [
                            dbc.Label("Budget"),
                            help_button(
                                "Budget refers to the multi-fidelity budget. "
                                "Combined budget means that the trial on the highest"
                                " evaluated budget is used.  \n "
                                "Note: Selecting combined budget might be misleading if"
                                " a time objective is used. Often, higher budget take "
                                " longer to evaluate, which might negatively influence "
                                " the results."
                            ),
                            dbc.Select(
                                id=register("budget_id", ["value", "options"], type=int),
                                placeholder="Select budget ...",
                            ),
                        ],
                        md=6,
                    ),
                ],
                className="mb-3",
            ),
            html.Div(
                [
                    dbc.Label("Details"),
                    help_button(
                        "The details parameter controls the resolution of the surface plot."
                    ),
                    dcc.Slider(
                        id=register("details", "value", type=float),
                        min=0.1,
                        max=0.9,
                        step=0.4,
                        marks={0.1: "Low", 0.5: "Medium", 0.9: "High"},
                    ),
                ],
            ),
        ]

    @staticmethod
    def get_filter_layout(register: Callable) -> List[dbc.Row]:
        """
        Get layout for the filter block.

        Parameters
        ----------
        register : Callable
            Method to register (user) variables.
            The register_input function is located in the Plugin superclass.

        Returns
        -------
        List[dbc.Row]
            The layouts for the filter block.
        """
        return [
            dbc.Row(
                [
                    dbc.Col(
                        [
                            dbc.Label("Show Border Configurations"),
                            dbc.Select(
                                id=register("show_borders", ["value", "options"]),
                                placeholder="Select ...",
                            ),
                        ],
                        md=6,
                    ),
                    dbc.Col(
                        [
                            dbc.Label("Show Support Configurations"),
                            dbc.Select(
                                id=register("show_supports", ["value", "options"]),
                                placeholder="Select ...",
                            ),
                        ],
                        md=6,
                    ),
                ]
            )
        ]

    def load_inputs(self) -> Dict[str, Dict[str, Any]]:
        """
        Load the content for the defined inputs in 'get_input_layout' and 'get_filter_layout'.

        This method is necessary to pre-load contents for the inputs.
        So, if the plugin is called for the first time or there are no results in the cache,
        the plugin gets its content from this method.

        Returns
        -------
        Dict[str, Dict[str, Any]]
            The content to be filled.
        """
        return {
            "details": {"value": 0.5},
            "show_borders": {"options": get_select_options(binary=True), "value": "true"},
            "show_supports": {"options": get_select_options(binary=True), "value": "true"},
        }

    def load_dependency_inputs(self, run, previous_inputs, inputs) -> Dict[str, Any]:  # type: ignore # noqa: E501
        """
        Work like 'load_inputs' but called after inputs have changed.

        Note
        ----
        Only the changes have to be returned.
        The returned dictionary will be merged with the inputs.

        Parameters
        ----------
        run :
            The selected run.
        previous_inputs :
            Previous content of the inputs.
            Not used in this specific function.
        inputs :
            Current content of the inputs.

        Returns
        -------
        Dict[str, Any]
            The dictionary with the changes.
        """
        # Prepare objectives
        objective_names = run.get_objective_names()
        objective_ids = run.get_objective_ids()
        objective_options = get_select_options(objective_names, objective_ids)
        objective_value = inputs["objective_id"]["value"]

        # Prepare budgets
        budgets = run.get_budgets(human=True)
        budget_ids = run.get_budget_ids()
        budget_options = get_select_options(budgets, budget_ids)
        budget_value = inputs["budget_id"]["value"]

        # Pre-set values
        if objective_value is None:
            objective_value = objective_ids[0]
            budget_value = budget_ids[-1]
        else:
            budget_value = inputs["budget_id"]["value"]

        return {
            "objective_id": {
                "options": objective_options,
                "value": objective_value,
            },
            "budget_id": {
                "options": budget_options,
                "value": budget_value,
            },
        }

    @staticmethod
    def process(run, inputs) -> Dict[str, Any]:  # type: ignore
        """
        Return raw data based on a run and input data.

        Warning
        -------
        The returned data must be JSON serializable.

        Note
        ----
        The passed inputs are cleaned and therefore differs compared to 'load_inputs'
        or 'load_dependency_inputs'.
        Please see '_clean_inputs' for more information.

        Parameters
        ----------
        run
            The selected run.
        inputs
            The input data.

        Returns
        -------
        Dict[str, Any]
            A serialized dictionary.
        """
        budget = run.get_budget(inputs["budget_id"])
        objective = run.get_objective(inputs["objective_id"])
        details = inputs["details"]

        # Initialize the evaluator
        evaluator = Evaluator(run)
        evaluator.calculate(objective, budget)

        performance_data = evaluator.get_surface(details=details, performance=True)
        area_data = evaluator.get_surface(details=details, performance=False)
        config_points = evaluator.get_points("configs")
        border_points = evaluator.get_points("borders")
        support_points = evaluator.get_points("supports")
        incumbent_points = evaluator.get_points("incumbents")

        return {
            "performance_data": performance_data,
            "area_data": area_data,
            "config_points": config_points,
            "border_points": border_points,
            "support_points": support_points,
            "incumbent_points": incumbent_points,
        }

    @staticmethod
    def get_output_layout(register: Callable) -> dbc.Tabs:
        """
        Get the layout for the output block.

        Parameters
        ----------
        register : Callable
            Method for registering outputs.
            The register_output function is located in the Plugin superclass.

        Returns
        -------
        dbc.Tabs
            The layout for the output block.
        """
        return dbc.Tabs(
            [
                dbc.Tab(
                    dcc.Graph(
<<<<<<< HEAD
                        id=register("performance", "figure"), style={"height": config.FIGURE_HEIGHT}
=======
                        id=register("performance", "figure"),
                        style={"height": Config.FIGURE_HEIGHT},
                        config={"toImageButtonOptions": {"scale": Config.FIGURE_DOWNLOAD_SCALE}},
>>>>>>> 58143606
                    ),
                    label="Performance",
                ),
                dbc.Tab(
                    dcc.Graph(
<<<<<<< HEAD
                        id=register("area", "figure"), style={"height": config.FIGURE_HEIGHT}
=======
                        id=register("area", "figure"),
                        style={"height": Config.FIGURE_HEIGHT},
                        config={"toImageButtonOptions": {"scale": Config.FIGURE_DOWNLOAD_SCALE}},
>>>>>>> 58143606
                    ),
                    label="Coverage",
                ),
            ]
        )

    @staticmethod
    def load_outputs(run, inputs, outputs) -> List[Any]:  # type: ignore
        """
        Read in the raw data and prepare them for the layout.

        Note
        ----
        The passed inputs are cleaned and therefore differs compared to 'load_inputs'
        or 'load_dependency_inputs'.
        Please see '_clean_inputs' for more information.

        Parameters
        ----------
        run
            The selected run.
        inputs
            Input and filter values from the user.
        outputs
            Raw output from the run.

        Returns
        -------
        List[Any]
            The plotly figure of the footprint performance and area.
        """
        objective = run.get_objective(inputs["objective_id"])
        show_borders = inputs["show_borders"]
        show_supports = inputs["show_supports"]

        traces = []

        # First add the Heatmap
        performance_data = go.Heatmap(
            x=outputs["performance_data"][0],
            y=outputs["performance_data"][1],
            z=outputs["performance_data"][2],
            zsmooth="best",
            hoverinfo="skip",
            colorbar=dict(
                len=0.5,
                title=objective.name,
            ),
            colorscale="blues",
        )

        area_data = go.Heatmap(
            x=outputs["area_data"][0],
            y=outputs["area_data"][1],
            z=outputs["area_data"][2],
            zsmooth="best",
            hoverinfo="skip",
            colorbar=dict(
                len=0.5,
                title="Valid Configspace Area",
            ),
            colorscale="blues",
        )

        point_names = []
        point_values = []
        point_color_ids = []

        if show_borders:
            point_names += ["Border Configuration"]
            point_values += ["border_points"]
            point_color_ids += [2]
        if show_supports:
            point_names += ["Random Configuration"]
            point_values += ["support_points"]
            point_color_ids += [3]

        point_names += ["Configuration", "Incumbent"]
        point_values += ["config_points", "incumbent_points"]
        point_color_ids += [4, 1]

        # Now add the points
        for name, points, color_id in zip(point_names, point_values, point_color_ids):
            x, y, config_ids = outputs[points]
            size = 5
            marker_symbol = "x"
            if points == "incumbent_points":
                size = 10
                marker_symbol = "triangle-up"
            traces += [
                go.Scatter(
                    name=name,
                    x=x,
                    y=y,
                    mode="markers",
                    marker_symbol=marker_symbol,
                    marker={"size": size, "color": get_color(color_id)},
                    hovertext=[
                        get_hovertext_from_config(run, config_id) for config_id in config_ids
                    ],
                    hoverinfo="text",
                )
            ]

        layout = go.Layout(
            xaxis=dict(title=None, tickvals=[]),
            yaxis=dict(title=None, tickvals=[]),
            margin=config.FIGURE_MARGIN,
        )

        performance = go.Figure(data=[performance_data] + traces, layout=layout)
        area = go.Figure(data=[area_data] + traces, layout=layout)

        save_image(performance, "footprint_performance.pdf")
        save_image(area, "footprint_area.pdf")

        return [performance, area]

    @staticmethod
    def get_mpl_output_layout(register: Callable) -> List[dbc.Tabs]:
        """
        Get the layout for the matplotlib output block.

        Parameters
        ----------
        register : Callable
            Method to register the outputs.
            The register_output function is located in the Plugin superclass.

        Returns
        -------
        List[dbc.Tabs]
            The layout for the output block.
        """
        return [
            dbc.Tabs(
                [
                    dbc.Tab(
                        html.Img(id=register("performance", "src"), className="img-fluid"),
                        label="Performance",
                    ),
                    dbc.Tab(
                        html.Img(id=register("area", "src"), className="img-fluid"),
                        label="Valid Area",
                    ),
                ]
            ),
        ]

    @staticmethod
    def load_mpl_outputs(run, inputs, outputs):  # type: ignore
        """
        Read in the raw data and prepare them for the layout.

        Note
        ----
        The passed inputs are cleaned and therefore differs compared to 'load_inputs'
        or 'load_dependency_inputs'.
        Please see '_clean_inputs' for more information.

        Parameters
        ----------
        run
            The selected run.
        inputs
            Input and filter values from the user.
        outputs
            Raw outputs from the run.

        Returns
        -------
        The rendered matplotlib figure of the footprint
        """
        objective = run.get_objective(inputs["objective_id"])
        show_borders = inputs["show_borders"]
        show_supports = inputs["show_supports"]

        point_names = []
        point_values = []
        point_color_ids = []

        if show_borders:
            point_names += ["Border Configuration"]
            point_values += ["border_points"]
            point_color_ids += [2]
        if show_supports:
            point_names += ["Random Configuration"]
            point_values += ["support_points"]
            point_color_ids += [3]

        point_names += ["Configuration", "Incumbent"]
        point_values += ["config_points", "incumbent_points"]
        point_color_ids += [0, 4]

        images = []
        for data in ["performance", "area"]:
            x_, y_, z_ = outputs[data + "_data"]

            plt.figure()
            plt.grid(False)
            plt.contourf(x_, y_, z_, cmap="summer")
            cb = plt.colorbar()

            if data == "performance":
                cb.ax.set_title(objective.name)
            else:
                cb.ax.set_title("Valid Area")

            # Now add the points
            for name, points, color_id in zip(point_names, point_values, point_color_ids):
                x, y, _ = outputs[points]
                size = 3
                marker_symbol = "X"
                if points == "incumbent_points":
                    size = 10
                    marker_symbol = "^"

                color = plt.get_color(color_id)  # type: ignore
                plt.scatter(x, y, marker=marker_symbol, s=size, label=name, c=color)

            plt.axis("off")
            plt.legend(loc="lower right")

            images += [plt.render()]  # type: ignore

        return images<|MERGE_RESOLUTION|>--- conflicted
+++ resolved
@@ -296,25 +296,17 @@
             [
                 dbc.Tab(
                     dcc.Graph(
-<<<<<<< HEAD
-                        id=register("performance", "figure"), style={"height": config.FIGURE_HEIGHT}
-=======
                         id=register("performance", "figure"),
-                        style={"height": Config.FIGURE_HEIGHT},
-                        config={"toImageButtonOptions": {"scale": Config.FIGURE_DOWNLOAD_SCALE}},
->>>>>>> 58143606
+                        style={"height": config.FIGURE_HEIGHT},
+                        config={"toImageButtonOptions": {"scale": config.FIGURE_DOWNLOAD_SCALE}},
                     ),
                     label="Performance",
                 ),
                 dbc.Tab(
                     dcc.Graph(
-<<<<<<< HEAD
-                        id=register("area", "figure"), style={"height": config.FIGURE_HEIGHT}
-=======
                         id=register("area", "figure"),
-                        style={"height": Config.FIGURE_HEIGHT},
-                        config={"toImageButtonOptions": {"scale": Config.FIGURE_DOWNLOAD_SCALE}},
->>>>>>> 58143606
+                        style={"height": config.FIGURE_HEIGHT},
+                        config={"toImageButtonOptions": {"scale": config.FIGURE_DOWNLOAD_SCALE}},
                     ),
                     label="Coverage",
                 ),
