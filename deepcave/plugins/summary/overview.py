--- conflicted
+++ resolved
@@ -1,6 +1,3 @@
-<<<<<<< HEAD
-import itertools
-=======
 # noqa: D400
 """
 # Overview
@@ -16,7 +13,8 @@
 """
 
 from typing import Any, Callable, Dict, List
->>>>>>> 3c45d1ae
+
+import itertools
 
 import dash_bootstrap_components as dbc
 import numpy as np
@@ -214,7 +212,6 @@
         # Budgets
         budgets = run.get_budgets(include_combined=False)
 
-<<<<<<< HEAD
         # Seeds
         seeds = run.get_seeds(include_combined=False)
 
@@ -222,26 +219,18 @@
         budget_seed_combinations = list(itertools.product(budgets, seeds))
 
         # Setup statistics dict for bar plot
-        status_statistics = {}
-=======
-        # Statistics
         status_statistics: Dict[float, Dict[Status, int]] = {}
-        status_details: Dict[str, List[Any]] = {
-            "Configuration ID": [],
-            "Budget": [],
-            "Status": [],
-            "Error": [],
-        }
->>>>>>> 3c45d1ae
+
         for budget in budgets:
             budget = round(budget, 2)
             if budget not in status_statistics:
                 status_statistics[budget] = {}
+
                 for s in Status:
                     status_statistics[budget][s] = 0
 
         # Setup details dict for to collect information on failed trials
-        status_details = {
+        status_details: Dict[str, List[Any]] = {
             "Configuration ID": [],
             "Budget": [],
             "Seed": [],
@@ -273,7 +262,7 @@
             else:
                 budget_count[budget] += 1
 
-            # Add failed trials information to details dict
+            # Add to table data
             if trial.status != Status.SUCCESS:
                 link = Configurations.get_link(run, trial.config_id)
 
@@ -322,15 +311,9 @@
         budget_rate = [
             str(round(count / len_trials * 100, 2)) + "%" for count in budget_count.values()
         ]
-<<<<<<< HEAD
         budget_rate_text = "/".join(budget_rate)
-        budget_keys_text = [str(key) for key in budget_count.keys()]
-        budget_keys_text = "/".join(budget_keys_text)
-=======
-        status_budget_values_text = "/".join(status_budget_values)
-        status_budget_keys_text_list = [str(key) for key in status_budget.keys()]
-        status_budget_keys_text = "/".join(status_budget_keys_text_list)
->>>>>>> 3c45d1ae
+        budget_keys_text_list = [str(key) for key in budget_count.keys()]
+        budget_keys_text = "/".join(budget_keys_text_list)
 
         # Text information
         status_text = f"""
