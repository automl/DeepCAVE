--- conflicted
+++ resolved
@@ -401,12 +401,8 @@
             barmode="group",
             xaxis=dict(title="Status"),
             yaxis=dict(title="Number of configurations"),
-<<<<<<< HEAD
-            margin=Config.FIGURE_MARGIN,
-            font=dict(size=Config.FIGURE_FONT_SIZE),
-=======
             margin=config.FIGURE_MARGIN,
->>>>>>> d496483e
+            font=dict(size=config.FIGURE_FONT_SIZE),
         )
         stats_figure = go.Figure(data=stats_data, layout=stats_layout)
         save_image(stats_figure, "status_bar.pdf")
@@ -415,12 +411,8 @@
             legend={"title": "Status"},
             xaxis=dict(title="Budget (Seed)"),
             yaxis=dict(title="Configuration ID"),
-<<<<<<< HEAD
-            margin=Config.FIGURE_MARGIN,
-            font=dict(size=Config.FIGURE_FONT_SIZE),
-=======
             margin=config.FIGURE_MARGIN,
->>>>>>> d496483e
+            font=dict(size=config.FIGURE_FONT_SIZE),
         )
         config_figure = go.Figure(
             data=get_discrete_heatmap(
