--- conflicted
+++ resolved
@@ -16,9 +16,9 @@
 import dash_bootstrap_components as dbc
 import numpy as np
 import plotly.graph_objs as go
+from ConfigSpace import ConfigurationSpace, Constant
 from dash import dcc, html
 from dash.exceptions import PreventUpdate
-from ConfigSpace import ConfigurationSpace, Constant
 
 from deepcave.config import Config
 from deepcave.evaluators.fanova import fANOVA as GlobalEvaluator
@@ -292,14 +292,15 @@
         if n_trees is None:
             raise RuntimeError("Please specify the number of trees.")
 
-        # Handle constant values in fANOVA: As the fANOVA implementation relies on pyrfr and pyrfr cannot be applied
-        # to constant hyperparameters (see https://github.com/automl/fanova/issues/81), as a workaround we remove
-        # constant hyperparameters before calculation.
-        # Note: This will break if there are conditions or forbiddens including constant hyperparameters.
+        # Handle constant values in fANOVA: As the fANOVA implementation relies on pyrfr
+        # and pyrfr cannot be applied to constant hyperparameters
+        # (see https://github.com/automl/fanova/issues/81), as a workaround constant
+        # hyperparameters are removed before calculation.
+        # Note: This will break if there are conditions or forbiddens including
+        # constant hyperparameters.
         hp_dict = run.configspace.get_hyperparameters_dict()
         if method == "global" and any([type(v) == Constant for v in hp_dict.values()]):
-            hp_dict_wo_const = {
-                k: v for k, v in hp_dict.items() if type(v) != Constant}
+            hp_dict_wo_const = {k: v for k, v in hp_dict.items() if type(v) != Constant}
             configspace_wo_const = ConfigurationSpace()
             for k in hp_dict_wo_const.keys():
                 configspace_wo_const.add_hyperparameter(hp_dict_wo_const[k])
@@ -309,8 +310,10 @@
 
             configs_wo_const = []
             for n in range(len(run.configs)):
-                configs_wo_const.append({k: v for k,v in run.configs[n].items() if k in hp_dict_wo_const.keys()})
-            run.configs = configs_wo_const
+                configs_wo_const.append(
+                    {k: v for k, v in run.configs[n].items() if k in hp_dict_wo_const.keys()}
+                )
+            run.configs = dict(enumerate(configs_wo_const))
 
         hp_names = run.configspace.get_hyperparameter_names()
         budgets = run.get_budgets(include_combined=True)
@@ -336,7 +339,6 @@
         return data  # type: ignore
 
     @staticmethod
-<<<<<<< HEAD
     def get_output_layout(register: Callable) -> dcc.Graph:
         """
         Get the layout for the output block.
@@ -352,11 +354,7 @@
         dcc.Graph
             Layout for the output block.
         """
-        return dcc.Graph(register("graph", "figure"), style={"height": config.FIGURE_HEIGHT})
-=======
-    def get_output_layout(register):
         return dcc.Graph(register("graph", "figure"), style={"height": Config.FIGURE_HEIGHT})
->>>>>>> bff04cec
 
     @staticmethod
     def load_outputs(run, inputs, outputs) -> go.Figure:  # type: ignore
