import time
from functools import cached_property
from pathlib import Path
from typing import Optional, Type, Dict

from deepcave import c, rc
from deepcave.config import Config
from deepcave.runs.run import Run
from deepcave.runs.grouped_run import GroupedRun
from deepcave.runs import AbstractRun
from deepcave.utils.importing import auto_import_iter
from deepcave.utils.logs import get_logger


class RunHandler:
    """
    Handles the runs. Based on the meta data in the cache, automatically selects the right converter
    and switches to the right (plugin) cache.
    """

    def __init__(self, config: Config) -> None:
        # Fields set by self.update()
        self.logger = get_logger("RunHandler")
        self.working_dir: Optional[Path] = None
        self.failed_to_load = set()

<<<<<<< HEAD
        # Available converters
        self.available_run_classes: list[Type[Run]] = config.AVAILABLE_CONVERTERS
=======
        # Mapping: How many runs are converted from this run-class
        self.available_run_classes: dict[Type[Run], int] = {
            class_: 0 for class_ in self._available_run_classes
        }
>>>>>>> 134e18bb

        # Internal state
        self.runs: dict[str, Run] = {}  # run_name -> Run
        self.groups: dict[str, GroupedRun] = {}  # group_name -> GroupedRun

        # Read from cache
        self.load_from_cache()

    def load_from_cache(self):
        working_dir: Path = Path(c.get("working_dir"))
        selected_runs: list[str] = c.get("selected_run_names")  # run_name
        groups: dict[str, list[str]] = c.get("groups")  # group_name -> list[run_names]

        print(f"Resetting working directory to {working_dir}")
        self.update_working_directory(working_dir)
        print(f"Setting runs to {selected_runs}")
        self.update_runs(selected_runs)
        print(f"Setting groups to {groups}")
        self.update_groups(groups)

    def update_working_directory(
        self, working_directory: Path, force_clear: bool = False
    ):
        """
        Set working directory.
        If it is the same as before -> Do nothing.
        Otherwise, reset all groups and run_names and clear caches.
        This can be forced with `force_clear`
        """
        if working_directory == self.working_dir and not force_clear:
            # Same directory as current directory -> Keep everything
            return

        # Set in runtime memory
        self.working_dir = working_directory
        self.failed_to_load = set()
        self.update_runs([])
        self.update_groups({})
        rc.clear()

        # Set in cache
        c.set("working_dir", value=str(working_directory))

    def update_runs(self, selected_run_names: Optional[list[str]] = None):
        """Loads selected runs and update cache if files changed"""
        if selected_run_names is None:
            selected_run_names = c.get("selected_run_names")
        new_runs: dict[str, Run] = {}

        class_hint = None
        for run_name in selected_run_names:
            run = self.update_run(run_name, class_hint=class_hint)
            if run is not None:
                new_runs[run_name] = run
                class_hint = run.__class__

        # Save runs in memory and in cache
        self.runs = new_runs
        c.set("selected_run_names", value=self.get_run_names())

    def update_run(self, run_name: str, class_hint: Optional[Type[Run]] = None) -> Optional[Run]:
        # Try to get run from current runs
        if run_name in self.runs:
            run = self.runs[run_name]
            rc.get_run(run)  # Create cache file and set name/hash. Clear cache if hash got changed
            return run
        else:
            self.logger.info(f"Run {run_name} needs to be initialized")

        # Load run
        t1 = time.perf_counter()
        run = self.get_run(run_name, class_hint=class_hint)
        t2 = time.perf_counter()
        self.logger.info(f"... {run_name} was loaded. (took {t2 - t1} seconds)")

        # Run could not be loaded
        if run is None:
            self.logger.warning(f"Run {run_name} could not be loaded")
            self.failed_to_load.add(run_name)
            return None

        # Add to run cache
<<<<<<< HEAD
        rc.get(run)
=======
        rc.add(run)

>>>>>>> 134e18bb
        return run

    def update_groups(self, groups: Optional[dict[str, list[str]]] = None):
        """Loads chosen groups"""
        if groups is None:
            groups = c.get("groups")

        # Add groups
        groups = {
            name: GroupedRun(
                name, [self.runs.get(run_name, None) for run_name in run_names]
            )
            for name, run_names in groups.items()
        }

        # Add groups to rc
        for group in groups.values():
            rc.get_run(group)  # Create cache file and set name/hash. Clear cache if hash got changed

        # Save in memory
        self.groups = groups

        # Save in cache
        groups_for_cache = {
            name: [run.name for run in group.runs] for name, group in groups.items()
        }
        c.set("groups", value=groups_for_cache)

    def get_working_dir(self) -> Path:
        return self.working_dir

    def get_run_names(self) -> list[str]:
        return list(self.runs.keys())

    def from_run_id(self, run_id: str) -> AbstractRun:
        """
        Required format: {prefix}:{run_name}
        """
        run_type, name = run_id.split(":", maxsplit=1)
        if run_type == GroupedRun.prefix:
            return self.groups[name]
        else:
            return self.runs[name]

    def from_run_cache_id(self, run_cache_id: str) -> AbstractRun:
        """
        Required format: run.run_cache_id.
        """
        # Search in runs
        for run in self.runs.values():
            if run.run_cache_id == run_cache_id:
                return run

        # Search in groups
        for group in self.groups.values():
            if group.run_cache_id == run_cache_id:
                return group

        raise KeyError(
            f"Could not find run with run_cache_id {run_cache_id}. "
            f"Searched in {len(self.runs)} runs and {len(self.groups)} groups"
        )

    def get_groups(self) -> dict[str, GroupedRun]:
        return self.groups.copy()

    def get_available_run_names(self) -> list[str]:
        run_names = []
        for path in self.working_dir.iterdir():
            run_name = path.stem
            if run_name in self.failed_to_load:
                continue
            run_names.append(run_name)

        return run_names

    def get_runs(self) -> Dict[str, AbstractRun]:
        """
        self.converter.get_run() might be expensive. Therefore, we cache it here, and only
        reload it, once working directory, run id or the id based on the files changed.
        """
        return self.runs

    @cached_property
    def _available_run_classes(self) -> list[Type[Run]]:
        available_converters = set()

        paths = [Path(__file__).parent / "converters/"]
        for _, converter_class in auto_import_iter("converter", paths):
            if not issubclass(converter_class, Run) or converter_class == Run:
                continue

            available_converters.add(converter_class)

        print(f"Found available converters: {available_converters}")

        return sorted(
            list(available_converters), key=lambda run_class: run_class._initial_order
        )

    def get_run(
        self, run_name: str, class_hint: Optional[Type[Run]] = None
    ) -> Optional[Run]:
        """
        Try to load run from path by using all available converters, until a sufficient class is found.
        Try to load them in order by how many runs were already successfully converted from this class

        You might hint the class type if you know it with a class_hint
        """
        if self.working_dir is None or not self.working_dir.is_dir():
            return None

<<<<<<< HEAD
=======
        sorted_classes = list(
            sorted(
                self.available_run_classes,
                key=self.available_run_classes.get,
                reverse=True,
            )
        )

>>>>>>> 134e18bb
        if class_hint is not None:
            self.available_run_classes.remove(class_hint)
            self.available_run_classes.insert(0, class_hint)

        # Go through all converter run classes found in the order of how many runs have already been converted
        for run_class in self.available_run_classes:
            try:
                run = run_class.from_path(self.working_dir / run_name)
                self.logger.info(f"Successfully loaded {run_name} with {run_class}")
                return run
            except KeyboardInterrupt:
                # Pass KeyboardInterrupt through try-except, so it can actually interrupt
                raise
            except:
                pass
<<<<<<< HEAD
        return None
=======

        return None


run_handler = RunHandler()

__all__ = [run_handler]
>>>>>>> 134e18bb
<|MERGE_RESOLUTION|>--- conflicted
+++ resolved
@@ -1,7 +1,7 @@
 import time
 from functools import cached_property
 from pathlib import Path
-from typing import Optional, Type, Dict
+from typing import Optional, Type
 
 from deepcave import c, rc
 from deepcave.config import Config
@@ -24,15 +24,8 @@
         self.working_dir: Optional[Path] = None
         self.failed_to_load = set()
 
-<<<<<<< HEAD
         # Available converters
         self.available_run_classes: list[Type[Run]] = config.AVAILABLE_CONVERTERS
-=======
-        # Mapping: How many runs are converted from this run-class
-        self.available_run_classes: dict[Type[Run], int] = {
-            class_: 0 for class_ in self._available_run_classes
-        }
->>>>>>> 134e18bb
 
         # Internal state
         self.runs: dict[str, Run] = {}  # run_name -> Run
@@ -115,12 +108,7 @@
             return None
 
         # Add to run cache
-<<<<<<< HEAD
         rc.get(run)
-=======
-        rc.add(run)
-
->>>>>>> 134e18bb
         return run
 
     def update_groups(self, groups: Optional[dict[str, list[str]]] = None):
@@ -197,7 +185,7 @@
 
         return run_names
 
-    def get_runs(self) -> Dict[str, AbstractRun]:
+    def get_runs(self) -> dict[str, AbstractRun]:
         """
         self.converter.get_run() might be expensive. Therefore, we cache it here, and only
         reload it, once working directory, run id or the id based on the files changed.
@@ -233,17 +221,6 @@
         if self.working_dir is None or not self.working_dir.is_dir():
             return None
 
-<<<<<<< HEAD
-=======
-        sorted_classes = list(
-            sorted(
-                self.available_run_classes,
-                key=self.available_run_classes.get,
-                reverse=True,
-            )
-        )
-
->>>>>>> 134e18bb
         if class_hint is not None:
             self.available_run_classes.remove(class_hint)
             self.available_run_classes.insert(0, class_hint)
@@ -259,14 +236,5 @@
                 raise
             except:
                 pass
-<<<<<<< HEAD
-        return None
-=======
-
-        return None
-
-
-run_handler = RunHandler()
-
-__all__ = [run_handler]
->>>>>>> 134e18bb
+
+        return None