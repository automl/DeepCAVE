--- conflicted
+++ resolved
@@ -3,17 +3,12 @@
 import time
 from functools import cached_property
 from pathlib import Path
-<<<<<<< HEAD
 from typing import Optional, Type
 
 from deepcave import c, rc
 from deepcave.config import Config
 from deepcave.runs.run import Run
 from deepcave.runs.grouped_run import GroupedRun
-=======
-
-from deepcave import c, rc
->>>>>>> 8b04caff
 from deepcave.runs import AbstractRun
 from deepcave.runs.grouped_run import GroupedRun
 from deepcave.runs.run import Run
