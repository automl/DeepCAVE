#  noqa: D400
"""
# AbstractRun

This module provides utilities to create and handle an abstract run.

It provides functions to get information of the run, as well as the used objectives.

## Classes
    - AbstractRun: Create a new run.
"""

from abc import ABC, abstractmethod
from typing import Any, Dict, Iterator, List, Optional, Tuple, Union

from pathlib import Path

import ConfigSpace
import numpy as np
import pandas as pd
from ConfigSpace import (
    CategoricalHyperparameter,
    Configuration,
    Constant,
    UniformFloatHyperparameter,
    UniformIntegerHyperparameter,
)

from deepcave.constants import (
    COMBINED_BUDGET,
    COMBINED_COST_NAME,
    CONSTANT_VALUE,
    NAN_VALUE,
)
from deepcave.runs.exceptions import NotMergeableError, RunInequality
from deepcave.runs.objective import Objective
from deepcave.runs.status import Status
from deepcave.runs.trial import Trial
from deepcave.utils.logs import get_logger


class AbstractRun(ABC):
    """
    Create a new run.

    Provide functions to get information of the run, as well as the used objectives.

    Properties
    ----------
    name : str
        The name of the run.
    path : Optional[Path]
        The path to the run.
    logger : Logger
        The logger for the run.
    meta: Dict[str, Any]
        Contains the run's meta information.
    configspace: ConfigSpace.ConfigurationSpace
        The configuration space of the run.
    configs: Dict[int, Configuration]
        Contains the configurations.
    origins: Dict[int, str]
        The origin of the configuration.
    models: Dict[int, Optional[Union[str, "torch.nn.Module"]]]
        Contains the modules.
    history: List[Trial]
        The history of Trials.
    trial_keys: Dict[Tuple[str, int], int]
        Contains config_id, budget and the corresponding trial_id.
    models_dir : Path
        The directory of the model.
    """

    prefix: str

    def __init__(self, name: str) -> None:
        self.name: str = name
        self.path: Optional[Path] = None
        self.logger = get_logger(self.__class__.__name__)

        # objects created by reset
        self.reset()

    def reset(self) -> None:
        """
        Reset the run to default values / empties.

        Clear the initial data and configurations of the object.
        """
        self.meta: Dict[str, Any] = {}
        self.configspace: ConfigSpace.ConfigurationSpace
        self.configs: Dict[int, Union[Configuration, Dict[Any, Any]]] = {}
        self.origins: Dict[int, Optional[str]] = {}
        self.models: Dict[  # type: ignore
            int, Optional[Union[str, "torch.nn.Module"]]  # noqa: F821
        ] = {}

        self.history: List[Trial] = []
        self.trial_keys: Dict[
            Tuple[int, Union[int, float, None]], int
        ] = {}  # (config_id, budget) -> trial_id

        # Cached data
        self._highest_budget: Dict[int, Union[int, float]] = {}  # config_id -> budget

    def _update_highest_budget(
        self, config_id: int, budget: Union[int, float], status: Status
    ) -> None:
        """
        Update the highest budget.

        Parameters
        ----------
        config_id : int
            The identificator of the configuration.
        budget : Union[int, float]
            The new highest budget.
        status : Status
            The status of the run.
        """
        if status == Status.SUCCESS:
            # Update highest budget
            if config_id not in self._highest_budget:
                self._highest_budget[config_id] = budget
            else:
                if budget > self._highest_budget[config_id]:
                    self._highest_budget[config_id] = budget

    @property
    @abstractmethod
    def hash(self) -> str:
        """
        Hash of the current run.

        If hash changes, cache has to be cleared. This ensures that
        the cache always holds the latest results of the run.

        Returns
        -------
        hash : str
            Hash of the run.
        """
        pass

    @property
    @abstractmethod
    def id(self) -> str:
        """
        Hash of the file.

        This is used to identify the file.
        In contrast to `hash`, this hash should not be changed throughout the run.

        Returns
        -------
        str
            Hash of the run.
        """
        pass

    @property
    def latest_change(self) -> float:
        """
        Get the latest change.

        Returns
        -------
        float
            The latest change.
        """
        return 0

    @staticmethod
    def get_trial_key(
        config_id: int, budget: Union[int, float, None]
    ) -> Tuple[int, Union[int, float, None]]:
        """
        Get the trial key.

        It is obtained through the assembly of configuration and budget.

        Parameters
        ----------
        config_id : int
            The identificator of the configuration.
        budget : Union[int, float, None]
            The budget of the Trial.

        Returns
        -------
        Tuple[int, Union[int, float, None]]
            Tuple representing the trial key, consisting of configuration id and the budget.
        """
        return (config_id, budget)

    def get_trial(self, trial_key: Tuple[int, int]) -> Optional[Trial]:
        """
        Get the trial with the responding key if existing.

        Parameters
        ----------
        trial_key : Tuple[int, int]
            The key for the desired trial.

        Returns
        -------
        Optional[Trial]
            The trial object.
        """
        if trial_key not in self.trial_keys:
            return None

        return self.history[self.trial_keys[trial_key]]

    def get_trials(self) -> Iterator[Trial]:
        """
        Get an iterator of all stored trials.

        Returns
        -------
        Iterator[Trial]
            An iterator over all stored trials.
        """
        yield from self.history

    def get_meta(self) -> Dict[str, Any]:
        """
        Get a shallow copy of the meta information.

        Returns
        -------
        Dict[str, Any]
            A shallow copy of the meta information dictionary.
        """
        return self.meta.copy()

    def empty(self) -> bool:
        """
        Check if the run's history is empty.

        Returns
        -------
        bool
            True if run history is empty, False otherwise.
        """
        return len(self.history) == 0

    def get_origin(self, config_id: int) -> Optional[str]:
        """
        Get the origin, given a config id.

        Parameters
        ----------
        config_id : int
            The identificator of the configuration.

        Returns
        -------
        Optional[str]
            An origin string corresponding to the given configuration id.
        """
        return self.origins[config_id]

    def get_objectives(self) -> List[Objective]:
        """
        Get a list of all objectives corresponding to the run.

        Returns
        -------
        List[Objective]
            A list containing all objectives associated with the run.
        """
        objectives = []
        for d in self.meta["objectives"].copy():
            objective = Objective.from_json(d)
            objectives += [objective]

        return objectives

    def get_objective(self, id: Union[str, int]) -> Optional[Objective]:
        """
        Return the objective based on the id or the name.

        Parameters
        ----------
        id : Union[str, int]
            The id or name of the objective.

        Returns
        -------
        Optional[Objective]
            The objective.
        """
        objectives = self.get_objectives()
        if type(id) == int:
            return objectives[id]

        # Otherwise, iterate till the name is found
        for objective in objectives:
            if objective.name == id:
                return objective

        return None

    def get_objective_id(self, objective: Union[Objective, str]) -> int:
        """
        Return the id of the objective if it is found.

        Parameters
        ----------
        objective : Union[Objective, str]
            The objective or objective name for which the id is returned.

        Returns
        -------
        objective_id : int
            Objective id from the passed objective.

        Raises
        ------
        RuntimeError
            If objective was not found.
        """
        objectives = self.get_objectives()
        for id, objective2 in enumerate(objectives):
            if isinstance(objective, Objective):
                if objective == objective2:
                    return id
            else:
                if objective == objective2.name:
                    return id

        raise RuntimeError("Objective was not found.")

    def get_objective_ids(self) -> List[int]:
        """
        Get the ids of the objectives.

        Returns
        -------
        List[int]
            A list of the ids of the objectives.
        """
        return list(range(len(self.get_objectives())))

    def get_objective_name(self, objectives: Optional[List[Objective]] = None) -> str:
        """
        Get the cost name of given objective names.

        Returns "Combined Cost" if multiple objective names were involved.

        Parameters
        ----------
        objectives : Optional[List[Objective]]
            A list of the objectives.
            By default, None.

        Returns
        -------
        str
            The name of the objective.
            Returns "Combined Cost" if multiple objective names were involved.
        """
        available_objective_names = self.get_objective_names()

        if objectives is None:
            if len(available_objective_names) == 1:
                return available_objective_names[0]
        else:
            if len(objectives) == 1:
                return objectives[0].name

        return COMBINED_COST_NAME

    def get_objective_names(self) -> List[str]:
        """
        Get the names of the objectives.

        Returns
        -------
        List[str]
            A list containing the names of the objectives.
        """
        return [obj.name for obj in self.get_objectives()]

    def get_configs(self, budget: Optional[Union[int, float]] = None) -> Dict[int, Configuration]:
        """
        Get configurations of the run.

        Optionally, only configurations which were evaluated
        on the passed budget are considered.

        Parameters
        ----------
        budget : Optiona[Union[int, float]]
            Considered budget.
            By default, None (all configurations are included).

        Returns
        -------
        Dict[int, Configuration]
            Configuration id and the configuration.
        """
        # Include all configs if budget is a combined budget
        if budget == COMBINED_BUDGET:
            budget = None

        configs = {}
        for trial in self.history:
            if budget is not None:
                if budget != trial.budget:
                    continue

            if (config_id := trial.config_id) not in configs:
                config = self.get_config(config_id)
                configs[config_id] = config

        # Sort dictionary
        configs = dict(sorted(configs.items()))

        return configs

    def get_config(self, id: int) -> Configuration:
        """
        Retrieve the configuration with the corresponding id.

        Parameters
        ----------
        id : int
            The id of the configuration.

        Returns
        -------
        Configuration
            The corresponding Configuration.
        """
        config = Configuration(self.configspace, self.configs[id])
        return config

    def get_config_id(self, config: Union[Configuration, Dict]) -> Optional[int]:
        """
        Get the id of the configuration.

        Parameters
        ----------
        config : Union[Configuration, Dict]
            The configuration for which to find the id.

        Returns
        -------
        Optional[int]
            The configuration id.
        """
        if isinstance(config, Configuration):
            config = config.get_dictionary()

        # Find out config id
        for id, c in self.configs.items():
            if c == config:
                return id

        return None

    def get_num_configs(self, budget: Optional[Union[int, float]] = None) -> int:
        """
        Count the number of configurations stored in this run with a specific budget.

        Parameters
        ----------
        budget : Optional[Union[int, float]]
            The budget for which to count the configurations.
            If not provided, counts all configurations.
            Default is None.

        Returns
        -------
        int
            The number of all configurations with a given budget.
            If budget is None, counts all configurations.
        """
        return len(self.get_configs(budget=budget))

    def get_budget(self, id: Union[int, str], human: bool = False) -> Union[int, float]:
        """
        Get the budget given an id.

        Parameters
        ----------
        id : Union[int, str]
            The id of the wanted budget.
            If id is a string, it is converted to an integer.
        human : bool, optional
            Make the output more readable.
            By default False.

        Returns
        -------
        float, int
            The budget.

        Raises
        ------
        TypeError
            If the budget with this id is invalid.
        """
        budgets = self.get_budgets(human=human)
        return budgets[int(id)]  # type: ignore

    def get_budget_ids(self, include_combined: bool = True) -> List[int]:
        """
        Get the corresponding ids for the budgets.

        Parameters
        ----------
        include_combined : bool, optional
            If False, cut last id of budget ids.
            By default True.

        Returns
        -------
        List[int]
            A list of the budget ids.
        """
        budget_ids = list(range(len(self.get_budgets())))
        if not include_combined:
            budget_ids = budget_ids[:-1]

        return budget_ids

    def get_budgets(
        self, human: bool = False, include_combined: bool = True
    ) -> List[Union[int, float, str]]:
        """
        Return the budgets from the meta data.

        Parameters
        ----------
        human : bool, optional
            Make the output more readable.
            By default False.
        include_combined : bool, optional
            If True, include the combined budget.
            By default True.

        Returns
        -------
        List[Union[int, float, str]]
            List of budgets. In a readable form, if human is True.
        """
        budgets = self.meta["budgets"].copy()
        if include_combined and len(budgets) > 1 and COMBINED_BUDGET not in budgets:
            budgets += [COMBINED_BUDGET]

        if human:
            readable_budgets: List[Union[str, float]] = []
            for b in budgets:
                if b == COMBINED_BUDGET:
                    readable_budgets += ["Combined"]
                elif b is not None:
                    readable_budgets += [float(np.round(float(b), 2))]

            return readable_budgets

        return budgets

    def get_highest_budget(self, config_id: Optional[int] = None) -> Optional[Union[int, float]]:
        """
        Return the highest found budget for a config id.

        If no config id is specified then
        the highest available budget is returned.
        Moreover, if no budget is available None is returned.

        Parameters
        ----------
        config_id : Optional[int]
            The config id for which the highest budget is returned.

        Returns
        -------
        Optional[Union[int, float]]
            The highest budget or None if no budget was specified.
        """
        if config_id is None:
            budgets = self.meta["budgets"]
            if len(budgets) == 0:
                return None

            return budgets[-1]
        else:
            return self._highest_budget[config_id]

    def _process_costs(self, costs: List[float]) -> List[float]:
        """
        Process the costs to get rid of NaNs.

        NaNs are replaced by the worst value of the
        objective.

        Parameters
        ----------
        costs : List[float]
            Costs, which should be processed.
            Must be the same length as the number of objectives.

        Returns
        -------
        List[float]
            Processed costs without NaN values.
        """
        new_costs = []
        for cost, objective in zip(costs, self.get_objectives()):
            # Replace with the worst cost
            if cost is None:
                cost = objective.get_worst_value()
            new_costs += [cost]

        return new_costs

    def get_costs(self, config_id: int, budget: Optional[Union[int, float]] = None) -> List[float]:
        """
        Return the costs of a configuration.

        In case of multi-objective, multiple costs are
        returned.

        Parameters
        ----------
        config_id : int
            Configuration id to get the costs for.
        budget : Optional[Union[int, float]]
            Budget to get the costs from the configuration id for. By default, None. If budget is
            None, the highest budget is chosen.

        Returns
        -------
        List[float]
            List of costs from the associated configuration.

        Raises
        ------
        ValueError
            If the configuration id is not found.
        RuntimeError
            If the budget was not evaluated for the passed config id.
        """
        if budget is None:
            budget = self.get_highest_budget()

        if config_id not in self.configs:
            raise ValueError("Configuration id was not found.")

        costs = self.get_all_costs(budget)
        if config_id not in costs:
            raise RuntimeError(f"Budget {budget} was not evaluated for config id {config_id}.")

        return costs[config_id]

    def get_all_costs(
        self,
        budget: Optional[Union[int, float]] = None,
        statuses: Optional[Union[Status, List[Status]]] = None,
    ) -> Dict[int, List[float]]:
        """
        Get all costs in the history with their config ids.

        Only configs from the given budget
        and statuses are returned.

        Parameters
        ----------
        budget : Optional[Union[int, float]]
            Budget to select the costs. If no budget is given, the highest budget is chosen.
            By default, None.
        statuses : Optional[Union[Status, List[Status]]]
            Only selected stati are considered. If no status is given, all stati are considered.
            By default None.

        Returns
        -------
        Dict[int, List[float]]
            Costs with their config ids.
        """
        if budget is None:
            budget = self.get_highest_budget()

        # In case of COMBINED_BUDGET, only the costs of the highest found budget are kept
        highest_evaluated_budget = {}

        results = {}
        for trial in self.history:
            if statuses is not None:
                if isinstance(statuses, Status):
                    statuses = [statuses]

                if trial.status not in statuses:
                    continue

            if budget == COMBINED_BUDGET:
                if trial.config_id not in highest_evaluated_budget:
                    highest_evaluated_budget[trial.config_id] = trial.budget

                latest_budget = highest_evaluated_budget[trial.config_id]
                # Only the highest budget is kept
                if trial.budget >= latest_budget:
                    results[trial.config_id] = trial.costs
            else:
                if trial.budget is not None:
                    if trial.budget != budget:
                        continue

                results[trial.config_id] = trial.costs  # self._process_costs(trial.costs)

        return results

    def get_status(self, config_id: int, budget: Optional[Union[int, float]] = None) -> Status:
        """
        Return the status of a configuration.

        Parameters
        ----------
        config_id : int
            Configuration id to get the status for.
        budget : Optional[Union[int, float]]
            Budget to get the status from the configuration id for. By default, None. If budget is
            None, the highest budget is chosen.

        Returns
        -------
        Status
            Status of the configuration.

        Raises
        ------
        ValueError
            If the configuration id is not found.
        """
        if budget == COMBINED_BUDGET:
            return Status.NOT_EVALUATED

        if budget is None:
            budget = self.get_highest_budget()

        if config_id not in self.configs:
            raise ValueError("Configuration id was not found.")

        trial_key = self.get_trial_key(config_id, budget)

        # Unfortunately, it is necessary to iterate through the history to find the status
        # TODO: Cache the stati
        for trial in self.history:
            if trial_key == trial.get_key():
                return trial.status

        return Status.NOT_EVALUATED

    def get_incumbent(
        self,
        objectives: Optional[Union[Objective, List[Objective]]] = None,
        budget: Optional[Union[int, float]] = None,
        statuses: Optional[Union[Status, List[Status]]] = None,
    ) -> Tuple[Configuration, float]:
        """
        Return the incumbent with its normalized cost.

        Parameters
        ----------
        objectives : Optional[Union[Objective, List[Objective]]]
            Considered objectives. By default, None. If None, all objectives are considered.
        budget : Optional[Union[int, float]]
            Considered budget. By default, None. If None, the highest budget is chosen.
        statuses : Optional[Union[Status, List[Status]]]
            Considered statuses. By default, None. If None, all stati are considered.

        Returns
        -------
        Tuple[Configuration, float]
            Incumbent with its normalized cost.

        Raises
        ------
        RuntimeError
            If no incumbent was found.
        """
        min_cost = np.inf
        best_config_id = None

        results = self.get_all_costs(budget, statuses)
        for config_id, costs in results.items():
            cost = self.merge_costs(costs, objectives)

            if cost < min_cost:
                min_cost = cost
                best_config_id = config_id

        if best_config_id is None:
            raise RuntimeError("No incumbent found.")

        config = self.get_config(best_config_id)
        config = Configuration(self.configspace, config)
        normalized_cost = min_cost

        return config, normalized_cost

    def merge_costs(
        self, costs: List[float], objectives: Optional[Union[Objective, List[Objective]]] = None
    ) -> float:
        """
        Calculate one cost value from multiple costs.

        Normalizes the costs first and weigh every cost the same.
        The lower the normalized cost, the better.

        Parameters
        ----------
        costs : List[float]
            The costs, which should be merged. Must be the same length as the original number of
            objectives.
        objectives : Optional[List[Objective]]
            The considered objectives to the costs. By default, None.
            If None, all objectives are considered. The passed objectives can differ from the
            original number objectives.

        Returns
        -------
        float
            Merged costs.

        Raises
        ------
        RuntimeError
            If the number of costs is different from the original number of objectives.
            If the objective was not found.
        """
        # Get rid of NaN values
        costs = self._process_costs(costs)

        if objectives is None:
            objectives = self.get_objectives()

        if isinstance(objectives, Objective):
            objectives = [objectives]

        if len(costs) != len(self.get_objectives()):
            raise RuntimeError(
                "The number of costs must be the same as the original number of objectives."
            )

        # First normalize
        filtered_objectives = []
        normalized_costs = []
        for objective in objectives:
            objective_id = self.get_objective_id(objective)

            if objective_id is None:
                raise RuntimeError("The objective was not found.")

            cost = costs[objective_id]

            assert objective.lower is not None
            assert objective.upper is not None

            # TODO: What to do if we deal with infinity here?
            assert objective.lower != np.inf
            assert objective.upper != -np.inf

            a = cost - objective.lower
            b = objective.upper - objective.lower
            normalized_cost = a / b

            # The lower is optimized
            # So the normalized cost needs to be flipped
            if objective.optimize == "upper":
                normalized_cost = 1 - normalized_cost

            normalized_costs.append(normalized_cost)
            filtered_objectives.append(objective)

        # Give the same weight to all objectives (for now)
        objective_weights = [1 / len(objectives) for _ in range(len(objectives))]

        costs = [u * v for u, v in zip(normalized_costs, objective_weights)]
        cost = np.mean(costs).item()

        return cost

    def get_model(self, config_id: int) -> Optional["torch.nn.Module"]:  # type: ignore # noqa: F821
        """
        Get a model associated with the configuration id.

        Parameters
        ----------
        config_id : int
            The configuration id.

        Returns
        -------
        Optional["torch.nn.Module]
            A model for the provided configuration id.
        """
        import torch

        filename = self.models_dir / f"{str(config_id)}.pth"  # type: ignore
        if not filename.exists():
            return None

        return torch.load(filename)

    def get_trajectory(
        self, objective: Objective, budget: Optional[Union[int, float]] = None
    ) -> Tuple[List[float], List[float], List[float], List[int], List[int]]:
        """
        Calculate the trajectory of the given objective and budget.

        Parameters
        ----------
        objective : Objective
            Objective to calculate the trajectory for.
        budget : Optional[Union[int, float]]
            Budget to calculate the trajectory for. If no budget is given, then the highest budget
            is chosen. By default None.

        Returns
        -------
        Tuple[List[float], List[float], List[float], List[int], List[int]]
            times : List[float]
                Times of the trajectory.
            costs_mean : List[float]
                Costs of the trajectory.
            costs_std : List[float]
                Standard deviation of the costs of the trajectory. This is particularly useful for
                grouped runs.
            ids : List[int]
                The "global" ids of the selected trials.
            config_ids : List[int]
                Config ids of the selected trials.
        """
        if budget is None:
            budget = self.get_highest_budget()

        objective_id = self.get_objective_id(objective)

        costs_mean = []
        costs_std = []
        ids = []
        config_ids = []
        times = []

        order = []
        # Sort self.history by end_time
        for id, trial in enumerate(self.history):
            order.append((id, trial.end_time))

        order.sort(key=lambda tup: tup[1])

        # Important: Objective can be minimized or maximized
        if objective.optimize == "lower":
            current_cost = np.inf
        else:
            current_cost = -np.inf

        for id, _ in order:
            trial = self.history[id]

            # All budgets should should be used
            if budget != COMBINED_BUDGET:
                # Only consider selected/last budget
                if trial.budget != budget:
                    continue

            cost = trial.costs[objective_id]
            if cost is None:
                continue

            # Now it's important to check whether the cost was minimized or maximized
            if objective.optimize == "lower":
                improvement = cost < current_cost
            else:
                improvement = cost > current_cost

            if improvement:
                current_cost = cost

                costs_mean.append(cost)
                costs_std.append(0.0)
                times.append(trial.end_time)
                ids.append(id)
                config_ids.append(trial.config_id)

        return times, costs_mean, costs_std, ids, config_ids

    def encode_config(
        self, config: Union[int, Dict[Any, Any], Configuration], specific: bool = False
    ) -> List:
        """
        Encode a given configuration (id) to a normalized list.

        If a configuration is passed, no look-up has to be done.

        Parameters
        ----------
        config : Union[int, Dict[Any, Any], Configuration]
            Either the configuration id, as configuration as dict,
            or a Configuration itself.
        specific : bool
            Use specific encoding for fanova tree, by default False.

        Returns
        -------
        List
            The encoded config as list.
        """
        if not isinstance(config, Configuration):
            if isinstance(config, int):
                config = self.configs[config]

            config = Configuration(self.configspace, config)

        hps = self.configspace.get_hyperparameters()
        values = list(config.get_array())

        if specific:
            return values

        x = []
        for value, hp in zip(values, hps):
            # NaNs should be encoded as -0.5
            if np.isnan(value):
                value = NAN_VALUE
            # Categorical values should be between 0..1
            elif isinstance(hp, CategoricalHyperparameter):
                value = value / (len(hp.choices) - 1)
            # Constants should be encoded as 1.0 (from 0)
            elif isinstance(hp, Constant):
                value = CONSTANT_VALUE

            x += [value]

        return x

    def encode_configs(self, configs: List[Configuration]) -> np.ndarray:
        """
        Encode a list of configurations into a corresponding numpy array.

        Parameters
        ----------
        configs : List[Configuration]
            A list containing the configurations to be encoded.

        Returns
        -------
        np.ndarray
            A numpy array with the encoded configurations.
        """
        x_set = []
        for config in configs:
            x = self.encode_config(config)
            x_set.append(x)

        return np.array(x_set)

    def get_encoded_data(
        self,
        objectives: Optional[Union[Objective, List[Objective]]] = None,
        budget: Optional[Union[int, float]] = None,
        statuses: Optional[Union[Status, List[Status]]] = None,
        specific: bool = False,
        include_config_ids: bool = False,
        include_combined_cost: bool = False,
    ) -> pd.DataFrame:
        """
        Encode configurations to process them further.

        After the configurations are encoded,
        they can be used in model prediction.

        Parameters
        ----------
        objectives : Optional[Union[Objective, List[Objective]]]
            Which objectives should be considered. If None, all objectives are
            considered. By default, None.
        budget : Optional[List[Status]]
            Which budget should be considered. By default, None. If None, only the highest budget
            is considered.
        statuses : Optional[Union[Status, List[Status]]]
            Which statuses should be considered. By default, None. If None, all statuses are
            considered.
        specific : bool
            Whether a specific encoding should be used. This encoding is compatible with pyrfr.
            A wrapper for pyrfr is implemented in ``deepcave.evaluators.epm``.
            By default False.
        include_config_ids : bool
            Whether to include configuration ids. By default, False.
        include_combined_cost : bool, optional
            Whether to include combined cost. Note that the combined cost is calculated by the
            passed objectives only. By default False.

        Returns
        -------
        df : pd.DataFrame
            Encoded dataframe with the following columns (depending on the parameters):
            [CONFIG_ID, HP1, HP2, ..., HPn, OBJ1, OBJ2, ..., OBJm, COMBINED_COST]

        Raises
        ------
        ValueError
            If a hyperparameter (HP) is not supported.
        """
        if objectives is None:
            objectives = self.get_objectives()

        if isinstance(objectives, Objective):
            objectives = [objectives]

        x_set, y_set = [], []
        config_ids = []

        results = self.get_all_costs(budget, statuses)
        for config_id, costs in results.items():
            config = self.configs[config_id]
            x = self.encode_config(config, specific=specific)
            y = []

            # Add all objectives
            for objective in objectives:
                objective_id = self.get_objective_id(objective)
                y += [costs[objective_id]]

            # Add combined cost
            if include_combined_cost:
                y += [self.merge_costs(costs, objectives)]

            x_set.append(x)
            y_set.append(y)
            config_ids.append(config_id)

        x_set_array = np.array(x_set)
        y_set_array = np.array(y_set)
        config_ids_array = np.array(config_ids).reshape(-1, 1)

        # Imputation: Easiest case is to replace all nans with -1
        # However, since Stefan used different values for inactive hyperparameters,
        # Also different inactive hyperparameters have to be used, to be compatible
        # with the random forests.
        # https://github.com/automl/SMAC3/blob/a0c89502f240c1205f83983c8f7c904902ba416d/smac/epm/base_rf.py#L45
        if specific:
            conditional = {}
            impute_values = {}

            for idx, hp in enumerate(self.configspace.get_hyperparameters()):
                if idx not in conditional:
                    parents = self.configspace.get_parents_of(hp.name)
                    if len(parents) == 0:
                        conditional[idx] = False
                    else:
                        conditional[idx] = True
                        if isinstance(hp, CategoricalHyperparameter):
                            impute_values[idx] = len(hp.choices)
                        elif isinstance(
                            hp,
                            (UniformFloatHyperparameter, UniformIntegerHyperparameter),
                        ):
                            impute_values[idx] = -1
                        elif isinstance(hp, Constant):
                            impute_values[idx] = 1
                        else:
                            raise ValueError("Hyperparameter not supported.")

                if conditional[idx] is True:
                    non_finite_mask = ~np.isfinite(x_set_array[:, idx])
                    x_set_array[non_finite_mask, idx] = impute_values[idx]

        # Now dataframes are created for both values and labels
        # [CONFIG_ID, HP1, HP2, ..., HPn, OBJ1, OBJ2, ..., OBJm, COMBINED_COST]
        if include_config_ids:
            columns = ["config_id"]
        else:
            columns = []

        columns += [name for name in self.configspace.get_hyperparameter_names()]
        columns += [objective.name for objective in objectives]

        if include_combined_cost:
            columns += [COMBINED_COST_NAME]

        if include_config_ids:
            data: np.ndarray = np.concatenate((config_ids_array, x_set_array, y_set_array), axis=1)
        else:
            data = np.concatenate((x_set_array, y_set_array), axis=1)

        data = pd.DataFrame(data=data, columns=columns)

        return data


def check_equality(
    runs: List[AbstractRun],
    meta: bool = False,
    configspace: bool = True,
    objectives: bool = True,
    budgets: bool = True,
) -> Dict[str, Any]:
    """
    Check the passed runs on equality based on the selected runs.

    Return the requested attributes.

    Parameters
    ----------
    runs : list[AbstractRun]
        Runs to check for equality.
    meta : bool, optional
        Meta-Data excluding objectives and budgets, by default True.
    configspace : bool, optional
        Wheter to include the configuration space, by default True.
    objectives : bool, optional
        Wheter to include the objectives, by default True.
    budgets : bool, optional
        Whether to include the budgets, by default True.

    Returns
    -------
    Dict[str, Any]
        Dictionary containing the checked attributes.

    Raises
    ------
    NotMergeableError
        If the meta data of the runs are not equal.
        If the configuration spaces of the runs are not equal.
        If the budgets of the runs are not equal.
        If the objective of the runs are not equal.
    """
<<<<<<< HEAD

    result = {}
=======
    result: Dict[str, Any] = {}
>>>>>>> a835f524

    if len(runs) == 0:
        return result

    # Check meta
    if meta:
        ignore = ["objectives", "budgets", "wallclock_limit"]

        m1 = runs[0].get_meta()
        for run in runs:
            m2 = run.get_meta()

            for k, v in m1.items():
                # Don't check on objectives or budgets
                if k in ignore:
                    continue

                if k not in m2 or m2[k] != v:
                    raise NotMergeableError(
                        "Meta data of runs are not equal.", RunInequality.INEQ_META
                    )

        result["meta"] = m1

    # Make sure the same configspace is used
    # Otherwise it does not make sense to merge
    # the histories
    if configspace:
        cs1 = runs[0].configspace
        for run in runs:
            cs2 = run.configspace
            if cs1 != cs2:
                raise NotMergeableError(
                    "Configspace of runs are not equal.", RunInequality.INEQ_CONFIGSPACE
                )

        result["configspace"] = cs1

    # Also check if budgets are the same
    if budgets:
        b1 = runs[0].get_budgets(include_combined=False)
        for run in runs:
            b2 = run.get_budgets(include_combined=False)
            if b1 != b2:
                raise NotMergeableError("Budgets of runs are not equal.", RunInequality.INEQ_BUDGET)

        result["budgets"] = b1
        if meta:
            result["meta"]["budgets"] = b1

    # And if objectives are the same
    if objectives:
        o1 = None
        for run in runs:
            o2 = run.get_objectives()

            if o1 is None:
                o1 = o2
                continue

            if len(o1) != len(o2):
                raise NotMergeableError(
                    "Objectives of runs are not equal.", RunInequality.INEQ_OBJECTIVE
                )

            for o1_, o2_ in zip(o1, o2):
                o1_.merge(o2_)

        assert o1 is not None
        serialized_objectives = [o.to_json() for o in o1]
        result["objectives"] = serialized_objectives
        if meta:
            result["meta"]["objectives"] = serialized_objectives

    return result<|MERGE_RESOLUTION|>--- conflicted
+++ resolved
@@ -1231,12 +1231,7 @@
         If the budgets of the runs are not equal.
         If the objective of the runs are not equal.
     """
-<<<<<<< HEAD
-
-    result = {}
-=======
     result: Dict[str, Any] = {}
->>>>>>> a835f524
 
     if len(runs) == 0:
         return result
