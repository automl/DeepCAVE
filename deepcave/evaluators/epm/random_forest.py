--- conflicted
+++ resolved
@@ -489,12 +489,7 @@
         for i, x in enumerate(X):
             # marginalize over instances
             # 1. get all leaf values for each tree
-<<<<<<< HEAD
-            # type= list[list[float]]
-            preds_trees = [[] for i in range(self._model_options.num_trees)]
-=======
             preds_trees: List[List[float]] = [[] for i in range(self._model.options.num_trees)]
->>>>>>> a835f524
 
             for feat in self.instance_features:
                 x_ = np.concatenate([x, feat])
