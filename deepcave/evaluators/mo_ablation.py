--- conflicted
+++ resolved
@@ -91,53 +91,6 @@
 
         return self.df_importances.to_json()
 
-<<<<<<< HEAD
-    def get_weightings(self, objectives_normed: List[str], df: pd.DataFrame) -> np.ndarray:
-        """
-        Calculate the weighting for the weighted importance using the points on the pareto-front.
-
-        Parameters
-        ----------
-        objectives_normed : List[str]
-            The normalized objective names as a list of strings.
-        df : pandas.dataframe
-            The dataframe containing the encoded data.
-
-        Returns
-        -------
-        weightings : numpy.ndarray[numpy.ndarray]
-             The weightings as a list of lists.
-        """
-        optimized = self.is_pareto_efficient(df[objectives_normed].to_numpy())
-        return (
-            df[optimized][objectives_normed]
-            .T.apply(lambda values: values / values.sum())
-            .T.to_numpy()
-        )
-
-    def is_pareto_efficient(self, costs: np.ndarray) -> np.ndarray:
-        """
-        Find the pareto-efficient points.
-
-        Parameters
-        ----------
-        costs : numpy.ndarray
-            An (n_points, n_costs) array.
-
-        Returns
-        -------
-        is_efficient : numpy.ndarray
-             A (n_points, ) boolean array, indicating whether each point is Pareto efficient.
-        """
-        is_efficient = np.ones(costs.shape[0], dtype=bool)
-        for i, c in enumerate(costs):
-            is_efficient[i] = np.all(np.any(costs[:i] > c, axis=1)) and np.all(
-                np.any(costs[i + 1 :] > c, axis=1)
-            )
-        return is_efficient
-
-=======
->>>>>>> ce04b844
     def predict(self, cfg, weighting):
         """
         Predict the performance of the input configuration.
