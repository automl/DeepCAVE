[flake8]
show-source = True
max-line-length = 100
extend-exclude =
    venv
    .venv
    build
extend-ignore =
    # No whitespace before ':' in [x : y]
<<<<<<< HEAD
    E203,
    # No lambdas — too strict
    E731,  
=======
    E203
    # No lambdas — too strict
    E731
>>>>>>> a835f524
<|MERGE_RESOLUTION|>--- conflicted
+++ resolved
@@ -7,12 +7,6 @@
     build
 extend-ignore =
     # No whitespace before ':' in [x : y]
-<<<<<<< HEAD
     E203,
     # No lambdas — too strict
-    E731,  
-=======
-    E203
-    # No lambdas — too strict
-    E731
->>>>>>> a835f524
+    E731,