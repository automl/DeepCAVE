--- conflicted
+++ resolved
@@ -1,15 +1,14 @@
-<<<<<<< HEAD
 # Version 1.3.8
 
 ## Converter Documentation
 - Added documentation to make it visible which converters cant handle instances
 - Added documentation to give some information about limitations (and capabilities) of the converters
-=======
+
 # Version 1.3.7
 
 ## Documentation
 - Added the hint that for the api example the example records need to be run first to create the run.
->>>>>>> 1cd737b5
+
 
 # Version 1.3.6
 
