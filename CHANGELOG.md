--- conflicted
+++ resolved
@@ -1,4 +1,3 @@
-<<<<<<< HEAD
 # Version 1.4
 
 ## Converter Documentation
@@ -8,14 +7,9 @@
 ## Documentation
 - Added the hint that for the api example the example records need to be run first to create the run.
 - Added links to GitHub pages in the web-based UI for help and more details on the method.
-=======
-# Version 1.3.9
 
 ## Parallel Coordinates
 - Set the margin of the graph so it gets dynamically computed depending on the length of the labels.
-
-# Version 1.3.6
->>>>>>> a3fa53f8
 
 ## New SMAC version compatibility
 - The smac3v2 converter can now also handle the output of the new smac version
