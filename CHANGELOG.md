# Version 1.1.3

## Bug-Fixes
- Fix seaborn style name (#82).
<<<<<<< HEAD
- Exchange SMAC log examples to fix issue with PDP (#54).
=======
- Remove potential sources of nondeterminism in evaluators by not setting seeds randomly (#75).
>>>>>>> 72fa354e

# Version 1.1.2

## Bug-Fixes
- Fix configspace version.

# Version 1.1.1

## Bug-Fixes
- Put in missing "q" values into configspaces to allow using newer ConfigSpace versions.
- Fix minimal configspace version.
- Fixes in make publish command.

# Version 1.1

## Converters
- SMAC 2.0

## Dependencies
- Remove SMAC dependency by adding required function directly

# Version 1.0.1

## Bug-Fixes
- SMAC Converter: If config origin is not found then `None` is used.
- Restricting SMAC<1.4.0 as SMAC had some API changes.


# Version 1.0

## General
- Runs are sorted now and only "visible" directories are shown.
- Mechanics to select runs changed.
    - Runs can be selected across different working directories now.
    - Another section to display selected runs.
    - Press on directory name changes the working directory directly. Makes it easier to navigate.
    There's also a button to go to parent directory.
    - Internally, a run has two hashes now
        - `id`: Based on prefix and path/name. This hash is used to select runs now. No need to
        distinguish between run and grouped run anymore.
        - `hash`: Changes based on content.
- If DeepCAVE was not started before, the path of execution is used as working directory.
- Shows the errors now if a run could not be converted.
- Increased stability for static plugins.
- Updated CLI immensively. Added --open, --n_workers and improved --config (both relative
and absolute paths are working now). DeepCAVE starts now using only `deepcave`.
- Improved run cache performance. Each input uses a single file for the output.
- Improved performance overall.
- Improved the API mode drastically. 
- Improved mapping of original and encoded data.
- Configurations are clickable now.
- API changes in `AbstractRun`.
- Jobs in sidebar are clickable and removeable now.

## Documentation
- Updated texts and images.
- Documentation of plugins are shown in the dashboard now (converted from rst to md).
- Added research questions.

## Plugins
- Overview: Redesigned with barplot and heatmap for statuses. Also includes configspace now.
- Added PDP again.
- Merged LPI and fANOVA.
- Added dynamic texts to overview and budget correlation.
- Added help buttons.
- Added configuration footprint.
- Configurations display code now.

## Code related
- Added dash-extensions so that multiple outputs, no outputs and trigger can be used.
- Added global notification.
- Cleaned-up run handler immensely.
- Logs are better readable.
- Improved config loading and add development config.
- Renamed and moved things (Groups, Status, Objectives, ...).
- Objective is a dataclass now.
- Added REFRESH_RATE and SAVE_IMAGES to profile.

## Bugfixes
- Files are no longer shown in run selection.
- Runs are reloaded from disk in worker now.
- Internal runs are updated now if they changed.
- Results from static plugins are saved under the right path now.


# Version 0.3

## General
- Updated tools.
- Cleaned up (removed docker files).

## Installation
- Checks if redis-server is installed. Otherwise, aborts to start the server.
- Added swig to anaconda environment.
- Increased version of numpy and matplotlib.
- Improved requirements. Fixed only crucical things.

## Run
- Added model support.

## Plugins
- Added button to receive raw data.
- Added new plugin: Pareto Front.
- Added new plugin: Budget Correlation.
- Changed `load_outputs` and `load_mlp_outputs` to class method. Moreover, if
`activate_run_selection` is true, only the the run and runs information in `outputs` is passed.
- Cost Over Time displays maximized objectives correctly now.
- Pre-selecting highest budget and hyperparameters (#18).
- Replaced normalized costs with all costs in configurations.

## Examples
- Added MLP recorder example.
- Added MLP logs for better example visualization.

## Bugfixes
- Fixed path bug for SMAC and BOHB.
- Included `start.sh`.
- pytest no longer needed in main code.
- Included logging.yml (before it was loggin.yml).
- Recorder works again.

## Docs
- Added documentation with most basic information.


# Version 0.2

## Runs
- Groups were replaced by `GroupedRun`. Hence, a group can be used as a normal run (`AbstractRun`).
- Groups are only created if the runs are compatible (via function `check_equality`).

## Plugins
- Integrated Parallel Coordinates.
- Configurations Cube and Parallel Coordinates show the real config values and not
the encoded anymore.
- Changed plugin interfaces (check_run_compatibility, check_runs_compatibility,
load_inputs, load_dependency_inputs).
- Enhanced native group selection drastically.
- Added icons to the plugins.
- Removed ICE for now as too many bugs were found.

## Others
- Added typehints.
- Added tests for caches, basic layouts and other utils.
- Added tools (mypy, flake8 and blake)
- Performance increase in `general` as a folder is only transformed to a run if selected.

## Known Bugs
- fANOVA does not work if the configspace includes constants.


# Version 0.1.1

## Plugins

- ICE/PDP: Added uncertainties
- fANOVA: Works with no budgets now

## Others

- Installable via pip


# Version 0.1

## Features

- Multi-Objective is supported with flexible objective objects.
- Groups: If plugin supports groups, multiple runs can be used.
- Automatically find converter: DeepCAVE scans the given directory and selects a suitable converter (if available).
- Recorder: Record your runs and save them directly as DeepCAVE files.
- Matplotlib mode: Alternatively, plugins can output Matplotlib rendered plots.

## Plugins

- StaticPlugin: Uses queue to process the result.
- DynamicPlugin: Input changes are directly calculated.

- Overview: Shows meta and statistics.
- Configurations: Shows configuration space and best found configuration.
- Cost over Time: Shows how the cost changes over time.
- Configuration Cube: Shows configurations as points in a cube.
- Individual Conditional Expectation / Partial Dependency Plots: Shows how individual instances behave.
- fANOVA: Shows Hyperparameter Importance.

## Converters

- DeepCAVE
- SMAC
- BOHB (Beta)<|MERGE_RESOLUTION|>--- conflicted
+++ resolved
@@ -2,11 +2,8 @@
 
 ## Bug-Fixes
 - Fix seaborn style name (#82).
-<<<<<<< HEAD
+- Remove potential sources of nondeterminism in evaluators by not setting seeds randomly (#75).
 - Exchange SMAC log examples to fix issue with PDP (#54).
-=======
-- Remove potential sources of nondeterminism in evaluators by not setting seeds randomly (#75).
->>>>>>> 72fa354e
 
 # Version 1.1.2
 
