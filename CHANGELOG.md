--- conflicted
+++ resolved
@@ -3,17 +3,15 @@
 ## Converters
 - Add support for AMLTK.
 
-<<<<<<< HEAD
 ## Version-Updates
 - ConfigSpace from 0.6.1 to 1.2.0
 - Numpy from 1.26.4 to 2.0.1
-=======
+
 ## Ablation Paths
 - Added ablation paths as a plugin.
 - Added ablation as a evaluator to use for the plugin.
 - Added tests as well as documentation.
 - Modified the RandomForest surrogate model, so it can be passed the number of trees.
->>>>>>> e6f417f8
 
 # Version 1.2.1
 
